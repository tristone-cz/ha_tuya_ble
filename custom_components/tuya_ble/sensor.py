"""The Tuya BLE integration."""

from __future__ import annotations
from dataclasses import dataclass, field
import logging
from typing import Callable
from homeassistant.components.sensor import (
    SensorDeviceClass,
    SensorEntity,
    SensorEntityDescription,
    SensorStateClass,
)
from homeassistant.config_entries import ConfigEntry
from homeassistant.const import (
    CONCENTRATION_PARTS_PER_MILLION,
    PERCENTAGE,
    SIGNAL_STRENGTH_DECIBELS_MILLIWATT,
    UnitOfTemperature,
    UnitOfTime,
    UnitOfVolume,
)
from homeassistant.core import HomeAssistant, callback
from homeassistant.helpers.entity import EntityCategory
from homeassistant.helpers.entity_platform import AddEntitiesCallback
from homeassistant.helpers.update_coordinator import DataUpdateCoordinator
from .const import (
    BATTERY_STATE_HIGH,
    BATTERY_STATE_LOW,
    BATTERY_STATE_NORMAL,
    BATTERY_CHARGED,
    BATTERY_CHARGING,
    BATTERY_NOT_CHARGING,
    CO2_LEVEL_ALARM,
    CO2_LEVEL_NORMAL,
    DOMAIN,
)
from .devices import TuyaBLEData, TuyaBLEEntity, TuyaBLEProductInfo
from .tuya_ble import TuyaBLEDataPointType, TuyaBLEDevice

_LOGGER = logging.getLogger(__name__)
SIGNAL_STRENGTH_DP_ID = -1
TuyaBLESensorIsAvailable = Callable[["TuyaBLESensor", TuyaBLEProductInfo], bool] | None


@dataclass
class TuyaBLESensorMapping:
    dp_id: int
    description: SensorEntityDescription
    force_add: bool = True
    dp_type: TuyaBLEDataPointType | None = None
    getter: Callable[[TuyaBLESensor], None] | None = None
    coefficient: float = 1.0
    icons: list[str] | None = None
    is_available: TuyaBLESensorIsAvailable = None


@dataclass
class TuyaBLEBatteryMapping(TuyaBLESensorMapping):
    description: SensorEntityDescription = field(
        default_factory=lambda: SensorEntityDescription(
            key="battery",
            device_class=SensorDeviceClass.BATTERY,
            native_unit_of_measurement=PERCENTAGE,
            entity_category=EntityCategory.DIAGNOSTIC,
            state_class=SensorStateClass.MEASUREMENT,
        )
    )


@dataclass
class TuyaBLETemperatureMapping(TuyaBLESensorMapping):
    description: SensorEntityDescription = field(
        default_factory=lambda: SensorEntityDescription(
            key="temperature",
            device_class=SensorDeviceClass.TEMPERATURE,
            native_unit_of_measurement=UnitOfTemperature.CELSIUS,
            state_class=SensorStateClass.MEASUREMENT,
        )
    )


def is_co2_alarm_enabled(self: TuyaBLESensor, product: TuyaBLEProductInfo) -> bool:
    result: bool = True
    datapoint = self._device.datapoints[13]
    if datapoint:
        result = bool(datapoint.value)
    return result


def battery_enum_getter(self: TuyaBLESensor) -> None:
    datapoint = self._device.datapoints[104]
    if datapoint:
        self._attr_native_value = datapoint.value * 20.0


@dataclass
class TuyaBLECategorySensorMapping:
    products: dict[str, list[TuyaBLESensorMapping]] | None = None
    mapping: list[TuyaBLESensorMapping] | None = None


@dataclass
class TuyaBLEWorkStateMapping(TuyaBLESensorMapping):
    description: SensorEntityDescription = field(
        default_factory=lambda: SensorEntityDescription(
            key="work_state",
            device_class=SensorDeviceClass.ENUM,
            options=[
                "auto",
                "manual",
                "idle",
            ],
        )
    )


mapping: dict[str, TuyaBLECategorySensorMapping] = {
    "co2bj": TuyaBLECategorySensorMapping(
        products={
            "59s19z5m": [  # CO2 Detector
                TuyaBLESensorMapping(
                    dp_id=1,
                    description=SensorEntityDescription(
                        key="carbon_dioxide_alarm",
                        icon="mdi:molecule-co2",
                        device_class=SensorDeviceClass.ENUM,
                        options=[
                            CO2_LEVEL_ALARM,
                            CO2_LEVEL_NORMAL,
                        ],
                    ),
                    is_available=is_co2_alarm_enabled,
                ),
                TuyaBLESensorMapping(
                    dp_id=2,
                    description=SensorEntityDescription(
                        key="carbon_dioxide",
                        device_class=SensorDeviceClass.CO2,
                        native_unit_of_measurement=CONCENTRATION_PARTS_PER_MILLION,
                        state_class=SensorStateClass.MEASUREMENT,
                    ),
                ),
                TuyaBLEBatteryMapping(dp_id=15),
                TuyaBLETemperatureMapping(dp_id=18),
                TuyaBLESensorMapping(
                    dp_id=19,
                    description=SensorEntityDescription(
                        key="humidity",
                        device_class=SensorDeviceClass.HUMIDITY,
                        native_unit_of_measurement=PERCENTAGE,
                        state_class=SensorStateClass.MEASUREMENT,
                    ),
                ),
            ]
        }
    ),
    "ms": TuyaBLECategorySensorMapping(
        products={
            **dict.fromkeys(
                ["ludzroix", "isk2p555", "uamrw6h3"],  # Smart Lock
                [
                    TuyaBLESensorMapping(
                        dp_id=21,
                        description=SensorEntityDescription(
                            key="alarm_lock",
                            device_class=SensorDeviceClass.ENUM,
                            options=[
                                "wrong_finger",
                                "wrong_password",
                                "wrong_card",
                                "wrong_face",
                                "tongue_bad",
                                "too_hot",
                                "unclosed_time",
                                "tongue_not_out",
                                "pry",
                                "key_in",
                                "low_battery",
                                "power_off",
                                "shock",
                            ],
                        ),
                    ),
                    TuyaBLEBatteryMapping(dp_id=8),
                ],
            ),
        }
    ),
    "jtmspro": TuyaBLECategorySensorMapping(
        products={
            "xicdxood": [  # Raycube K7 Pro+
                TuyaBLESensorMapping(
                    dp_id=21,  # Requires more testing
                    description=SensorEntityDescription(
                        key="alarm_lock",
                        icon="mdi:alarm-light-outline",
                        device_class=SensorDeviceClass.ENUM,
                        options=[
                            "wrong_finger",
                            "wrong_password",
                            "wrong_card",
                            "wrong_face",
                            "tongue_bad",
                            "too_hot",
                            "unclosed_time",
                            "tongue_not_out",
                            "pry",
                            "key_in",
                            "low_battery",
                            "power_off",
                            "shock",
                            "defense",
                        ],
                    ),
                ),
                TuyaBLESensorMapping(
                    dp_id=12,  # Retrieve last fingerprint used
                    description=SensorEntityDescription(
                        key="unlock_fingerprint",
                        icon="mdi:fingerprint",
                    ),
                ),
                TuyaBLESensorMapping(
                    dp_id=15,  # Retrieve last card used
                    description=SensorEntityDescription(
                        key="unlock_card",
                        icon="mdi:nfc-variant",
                    ),
                ),
                TuyaBLESensorMapping(
                    dp_id=13,  # Retrieve last code used
                    description=SensorEntityDescription(
                        key="unlock_password",
                        icon="mdi:keyboard-outline",
                    ),
                ),
                TuyaBLEBatteryMapping(dp_id=8),
            ],
        }
    ),
    "szjqr": TuyaBLECategorySensorMapping(
        products={
            **dict.fromkeys(
                ["3yqdo5yt", "xhf790if"],  # CubeTouch 1s and II
                [
                    TuyaBLESensorMapping(
                        dp_id=7,
                        description=SensorEntityDescription(
                            key="battery_charging",
                            device_class=SensorDeviceClass.ENUM,
                            entity_category=EntityCategory.DIAGNOSTIC,
                            options=[
                                BATTERY_NOT_CHARGING,
                                BATTERY_CHARGING,
                                BATTERY_CHARGED,
                            ],
                        ),
                        icons=[
                            "mdi:battery",
                            "mdi:power-plug-battery",
                            "mdi:battery-check",
                        ],
                    ),
                    TuyaBLEBatteryMapping(dp_id=8),
                ],
            ),
            **dict.fromkeys(
                [
                    "blliqpsj",
                    "ndvkgsrm",
                    "yiihr7zh",
<<<<<<< HEAD
                    "neq16kgd",
                    "6jcvqwh0",
                    "riecov42",
=======
                    "neq16kgd"
>>>>>>> 240818a0
                ],  # Fingerbot Plus
                [
                    TuyaBLEBatteryMapping(dp_id=12),
                ],
            ),
            **dict.fromkeys(
                [
                    "ltak7e1p",
                    "y6kttvd6",
                    "yrnk7mnn",
                    "nvr2rocq",
                    "bnt7wajf",
                    "rvdceqjh",
                    "5xhbk964",
                ],  # Fingerbot
                [
                    TuyaBLEBatteryMapping(dp_id=12),
                ],
            ),
        },
    ),
    "kg": TuyaBLECategorySensorMapping(
        products={
            **dict.fromkeys(
                ["mknd4lci", "riecov42"],  # Fingerbot Plus
                [
                    TuyaBLEBatteryMapping(dp_id=105),
                ],
            ),
        },
    ),
    "wsdcg": TuyaBLECategorySensorMapping(
        products={
            "ojzlzzsw": [  # Soil moisture sensor
                TuyaBLETemperatureMapping(
                    dp_id=1,
                    coefficient=10.0,
                ),
                TuyaBLESensorMapping(
                    dp_id=2,
                    description=SensorEntityDescription(
                        key="moisture",
                        device_class=SensorDeviceClass.MOISTURE,
                        native_unit_of_measurement=PERCENTAGE,
                        state_class=SensorStateClass.MEASUREMENT,
                    ),
                ),
                TuyaBLESensorMapping(
                    dp_id=3,
                    description=SensorEntityDescription(
                        key="battery_state",
                        icon="mdi:battery",
                        device_class=SensorDeviceClass.ENUM,
                        entity_category=EntityCategory.DIAGNOSTIC,
                        options=[
                            BATTERY_STATE_LOW,
                            BATTERY_STATE_NORMAL,
                            BATTERY_STATE_HIGH,
                        ],
                    ),
                    icons=[
                        "mdi:battery-alert",
                        "mdi:battery-50",
                        "mdi:battery-check",
                    ],
                ),
                TuyaBLEBatteryMapping(dp_id=4),
            ],
            "iv7hudlj": [  # Bluetooth Temperature Humidity Sensor
                TuyaBLETemperatureMapping(
                    dp_id=1,
                    coefficient=10.0,
                ),
                TuyaBLESensorMapping(
                    dp_id=2,
                    description=SensorEntityDescription(
                        key="moisture",
                        device_class=SensorDeviceClass.MOISTURE,
                        native_unit_of_measurement=PERCENTAGE,
                        state_class=SensorStateClass.MEASUREMENT,
                    ),
                ),
                TuyaBLEBatteryMapping(dp_id=4),
            ],
        },
    ),
    "zwjcy": TuyaBLECategorySensorMapping(
        products={
            "gvygg3m8": [  # Smartlife Plant Sensor SGS01
                TuyaBLETemperatureMapping(
                    dp_id=5,
                    coefficient=10.0,
                    description=SensorEntityDescription(
                        key="temp_current",
                        device_class=SensorDeviceClass.TEMPERATURE,
                        native_unit_of_measurement=UnitOfTemperature.CELSIUS,
                        state_class=SensorStateClass.MEASUREMENT,
                    ),
                ),
                TuyaBLESensorMapping(
                    dp_id=3,
                    description=SensorEntityDescription(
                        key="moisture",
                        device_class=SensorDeviceClass.MOISTURE,
                        native_unit_of_measurement=PERCENTAGE,
                        state_class=SensorStateClass.MEASUREMENT,
                    ),
                ),
                TuyaBLESensorMapping(
                    dp_id=14,
                    description=SensorEntityDescription(
                        key="battery_state",
                        icon="mdi:battery",
                        device_class=SensorDeviceClass.ENUM,
                        entity_category=EntityCategory.DIAGNOSTIC,
                        options=[
                            BATTERY_STATE_LOW,
                            BATTERY_STATE_NORMAL,
                            BATTERY_STATE_HIGH,
                        ],
                    ),
                    icons=[
                        "mdi:battery-alert",
                        "mdi:battery-50",
                        "mdi:battery-check",
                    ],
                ),
                TuyaBLEBatteryMapping(
                    dp_id=15,
                    description=SensorEntityDescription(
                        key="battery_percentage",
                        device_class=SensorDeviceClass.BATTERY,
                        native_unit_of_measurement=PERCENTAGE,
                        entity_category=EntityCategory.DIAGNOSTIC,
                        state_class=SensorStateClass.MEASUREMENT,
                    ),
                ),
            ],
        },
    ),
    "znhsb": TuyaBLECategorySensorMapping(
        products={
            "cdlandip": [  # Smart water bottle
                TuyaBLETemperatureMapping(
                    dp_id=101,
                ),
                TuyaBLESensorMapping(
                    dp_id=102,
                    description=SensorEntityDescription(
                        key="water_intake",
                        device_class=SensorDeviceClass.WATER,
                        native_unit_of_measurement=UnitOfVolume.MILLILITERS,
                        state_class=SensorStateClass.MEASUREMENT,
                    ),
                ),
                TuyaBLESensorMapping(
                    dp_id=104,
                    description=SensorEntityDescription(
                        key="battery",
                        device_class=SensorDeviceClass.BATTERY,
                        native_unit_of_measurement=PERCENTAGE,
                        entity_category=EntityCategory.DIAGNOSTIC,
                        state_class=SensorStateClass.MEASUREMENT,
                    ),
                    getter=battery_enum_getter,
                ),
            ],
        },
    ),
    "ggq": TuyaBLECategorySensorMapping(
        products={
            "6pahkcau": [  # Irrigation computer
                TuyaBLEBatteryMapping(dp_id=11),
                TuyaBLESensorMapping(
                    dp_id=6,
                    description=SensorEntityDescription(
                        key="time_left",
                        device_class=SensorDeviceClass.DURATION,
                        native_unit_of_measurement=UnitOfTime.MINUTES,
                        state_class=SensorStateClass.MEASUREMENT,
                    ),
                ),
            ],
            **dict.fromkeys(
                [
                    "hfgdqhho",
                    "qycalacn",
                    "fnlw6npo",
                    "jjqi2syk",
                ],  # Irrigation computer - dual outlet
                [
                    TuyaBLEBatteryMapping(dp_id=11),
                    TuyaBLESensorMapping(
                        dp_id=111,
                        description=SensorEntityDescription(
                            key="use_time_z1",
                            device_class=SensorDeviceClass.DURATION,
                            native_unit_of_measurement=UnitOfTime.SECONDS,
                            state_class=SensorStateClass.MEASUREMENT,
                        ),
                    ),
                    TuyaBLESensorMapping(
                        dp_id=110,
                        description=SensorEntityDescription(
                            key="use_time_z2",
                            device_class=SensorDeviceClass.DURATION,
                            native_unit_of_measurement=UnitOfTime.SECONDS,
                            state_class=SensorStateClass.MEASUREMENT,
                        ),
                    ),
                ],
            ),
        },
    ),
    "sfkzq": TuyaBLECategorySensorMapping(
        products={
            "0axr5s0b": [  # Valve Controller
                TuyaBLEBatteryMapping(dp_id=7),
                TuyaBLESensorMapping(
                    # dp_id=15,
                    dp_id=11,
                    description=SensorEntityDescription(
                        key="time_left",
                        device_class=SensorDeviceClass.DURATION,
                        native_unit_of_measurement=UnitOfTime.SECONDS,
                        state_class=SensorStateClass.MEASUREMENT,
                    ),
                ),
            ],
            "nxquc5lb": [  # Smart water timer - SOP10
                TuyaBLEBatteryMapping(dp_id=7),
                TuyaBLEWorkStateMapping(dp_id=12),
                TuyaBLESensorMapping(
                    dp_id=15,
                    description=SensorEntityDescription(
                        key="use_time_one",
                        device_class=SensorDeviceClass.DURATION,
                        native_unit_of_measurement=UnitOfTime.SECONDS,
                        state_class=SensorStateClass.MEASUREMENT,
                    ),
                ),
                TuyaBLESensorMapping(
                    dp_id=9,
                    description=SensorEntityDescription(
                        key="use_time",
                        device_class=SensorDeviceClass.DURATION,
                        native_unit_of_measurement=UnitOfTime.SECONDS,
                        state_class=SensorStateClass.MEASUREMENT,
                    ),
                ),
            ],
        },
    ),
    "sfkzq": TuyaBLECategorySensorMapping(
        products={
            "nxquc5lb": [  # Smart water timer - SOP10
                TuyaBLEBatteryMapping(dp_id=7),
                TuyaBLESensorMapping(
                    dp_id=15,
                    description=SensorEntityDescription(
                        key="use_time_one",
                        device_class=SensorDeviceClass.DURATION,
                        native_unit_of_measurement=UnitOfTime.SECONDS,
                        state_class=SensorStateClass.MEASUREMENT,
                    ),
                ),
            ],
        },
    ),
}


def rssi_getter(sensor: TuyaBLESensor) -> None:
    sensor._attr_native_value = sensor._device.rssi


rssi_mapping = TuyaBLESensorMapping(
    dp_id=SIGNAL_STRENGTH_DP_ID,
    description=SensorEntityDescription(
        key="signal_strength",
        device_class=SensorDeviceClass.SIGNAL_STRENGTH,
        native_unit_of_measurement=SIGNAL_STRENGTH_DECIBELS_MILLIWATT,
        state_class=SensorStateClass.MEASUREMENT,
        entity_category=EntityCategory.DIAGNOSTIC,
        entity_registry_enabled_default=False,
    ),
    getter=rssi_getter,
)


def get_mapping_by_device(device: TuyaBLEDevice) -> list[TuyaBLESensorMapping]:
    category = mapping.get(device.category)
    if category is not None and category.products is not None:
        product_mapping = category.products.get(device.product_id)
        if product_mapping is not None:
            return product_mapping
        if category.mapping is not None:
            return category.mapping

    return []


class TuyaBLESensor(TuyaBLEEntity, SensorEntity):
    """Representation of a Tuya BLE sensor."""

    def __init__(
        self,
        hass: HomeAssistant,
        coordinator: DataUpdateCoordinator,
        device: TuyaBLEDevice,
        product: TuyaBLEProductInfo,
        mapping: TuyaBLESensorMapping,
    ) -> None:
        super().__init__(hass, coordinator, device, product, mapping.description)
        self._mapping = mapping

    @callback
    def _handle_coordinator_update(self) -> None:
        """Handle updated data from the coordinator."""
        if self._mapping.getter is not None:
            self._mapping.getter(self)
        else:
            datapoint = self._device.datapoints[self._mapping.dp_id]
            if datapoint:
                if datapoint.type == TuyaBLEDataPointType.DT_ENUM:
                    if self.entity_description.options is not None:
                        if datapoint.value >= 0 and datapoint.value < len(
                            self.entity_description.options
                        ):
                            self._attr_native_value = self.entity_description.options[
                                datapoint.value
                            ]
                        else:
                            self._attr_native_value = datapoint.value
                    if self._mapping.icons is not None:
                        if datapoint.value >= 0 and datapoint.value < len(
                            self._mapping.icons
                        ):
                            self._attr_icon = self._mapping.icons[datapoint.value]
                elif datapoint.type == TuyaBLEDataPointType.DT_VALUE:
                    self._attr_native_value = (
                        datapoint.value / self._mapping.coefficient
                    )
                else:
                    self._attr_native_value = datapoint.value
        self.async_write_ha_state()

    @property
    def available(self) -> bool:
        """Return if entity is available."""
        result = super().available
        if result and self._mapping.is_available:
            result = self._mapping.is_available(self, self._product)
        return result


async def async_setup_entry(
    hass: HomeAssistant,
    entry: ConfigEntry,
    async_add_entities: AddEntitiesCallback,
) -> None:
    """Set up the Tuya BLE sensors."""
    data: TuyaBLEData = hass.data[DOMAIN][entry.entry_id]
    mappings = get_mapping_by_device(data.device)
    entities: list[TuyaBLESensor] = [
        TuyaBLESensor(
            hass,
            data.coordinator,
            data.device,
            data.product,
            rssi_mapping,
        )
    ]
    for mapping in mappings:
        if mapping.force_add or data.device.datapoints.has_id(
            mapping.dp_id, mapping.dp_type
        ):
            entities.append(
                TuyaBLESensor(
                    hass,
                    data.coordinator,
                    data.device,
                    data.product,
                    mapping,
                )
            )
    async_add_entities(entities)<|MERGE_RESOLUTION|>--- conflicted
+++ resolved
@@ -269,13 +269,9 @@
                     "blliqpsj",
                     "ndvkgsrm",
                     "yiihr7zh",
-<<<<<<< HEAD
                     "neq16kgd",
                     "6jcvqwh0",
                     "riecov42",
-=======
-                    "neq16kgd"
->>>>>>> 240818a0
                 ],  # Fingerbot Plus
                 [
                     TuyaBLEBatteryMapping(dp_id=12),
