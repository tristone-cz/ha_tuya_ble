--- conflicted
+++ resolved
@@ -340,7 +340,6 @@
                 ),
                 TuyaBLEBatteryMapping(dp_id=4),
             ],
-<<<<<<< HEAD
             "iv7hudlj": [  # Bluetooth Temperature Humidity Sensor
                 TuyaBLETemperatureMapping(
                     dp_id=1,
@@ -348,14 +347,21 @@
                 ),
                 TuyaBLESensorMapping(
                     dp_id=2,
-=======
+                    description=SensorEntityDescription(
+                        key="moisture",
+                        device_class=SensorDeviceClass.MOISTURE,
+                        native_unit_of_measurement=PERCENTAGE,
+                        state_class=SensorStateClass.MEASUREMENT,
+                    ),
+                ),
+                TuyaBLEBatteryMapping(dp_id=4),
+            ],
             "tv6peegl": [  # Soil moisture sensor
                 TuyaBLETemperatureMapping(
                     dp_id=101,
                 ),
                 TuyaBLESensorMapping(
                     dp_id=102,
->>>>>>> a601301e
                     description=SensorEntityDescription(
                         key="moisture",
                         device_class=SensorDeviceClass.MOISTURE,
@@ -363,8 +369,6 @@
                         state_class=SensorStateClass.MEASUREMENT,
                     ),
                 ),
-<<<<<<< HEAD
-                TuyaBLEBatteryMapping(dp_id=4),
             ],
         },
     ),
@@ -419,8 +423,6 @@
                         state_class=SensorStateClass.MEASUREMENT,
                     ),
                 ),
-=======
->>>>>>> a601301e
             ],
         },
     ),
