--- conflicted
+++ resolved
@@ -81,15 +81,10 @@
                 [
                     "blliqpsj",
                     "ndvkgsrm",
-<<<<<<< HEAD
                     "riecov42",
                     "yiihr7zh",
                     "neq16kgd",
                     "6jcvqwh0",
-=======
-                    "yiihr7zh",
-                    "neq16kgd"
->>>>>>> f4fcbfd5
                 ],  # Fingerbot Plus
                 [
                     TuyaBLEFingerbotModeMapping(dp_id=2),
@@ -114,14 +109,7 @@
     "kg": TuyaBLECategoryButtonMapping(
         products={
             **dict.fromkeys(
-<<<<<<< HEAD
                 ["mknd4lci", "riecov42", "bs3ubslo"],  # Fingerbot Plus
-=======
-                [
-                    "mknd4lci",
-                    "riecov42"
-                ],  # Fingerbot Plus
->>>>>>> f4fcbfd5
                 [
                     TuyaBLEFingerbotModeMapping(dp_id=108),
                 ],
@@ -154,7 +142,6 @@
         },
     ),
     "ms": TuyaBLECategoryButtonMapping(
-<<<<<<< HEAD
         products={
             **dict.fromkeys(
                 ["okkyfgfs"],  # Smart Lock
@@ -175,20 +162,6 @@
             ),
         }
     ),
-=======
-          products={
-             "okkyfgfs": # Smart Lock
-             [
-                 TuyaBLELockMapping(
-                     dp_id=6,
-                     description=ButtonEntityDescription(
-                         key="bluetooth_unlock",
-                     ),
-                 ),
-             ],
-          },
-      ),
->>>>>>> f4fcbfd5
 }
 
 
