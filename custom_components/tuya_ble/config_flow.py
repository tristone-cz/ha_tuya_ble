--- conflicted
+++ resolved
@@ -29,14 +29,10 @@
 
 from homeassistant.components.tuya.const import (
     CONF_APP_TYPE,
-<<<<<<< HEAD
-    CONF_ENDPOINT,
-=======
     CONF_COUNTRY_CODE,
     CONF_ENDPOINT,
     CONF_PASSWORD,
     CONF_USERNAME,
->>>>>>> b75152ff
     TUYA_RESPONSE_CODE,
     TUYA_RESPONSE_MSG,
     TUYA_RESPONSE_SUCCESS,
