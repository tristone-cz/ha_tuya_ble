--- conflicted
+++ resolved
@@ -31,17 +31,12 @@
     CONF_ACCESS_ID,
     CONF_ACCESS_SECRET,
     CONF_APP_TYPE,
-<<<<<<< HEAD
-    CONF_ENDPOINT,=
+    CONF_ENDPOINT,
     CONF_AUTH_TYPE,
-    SMARTLIFE_APP,
     TUYA_COUNTRIES,
-=======
     CONF_COUNTRY_CODE,
-    CONF_ENDPOINT,
     CONF_PASSWORD,
     CONF_USERNAME,
->>>>>>> b317b6a3
     TUYA_RESPONSE_CODE,
     TUYA_RESPONSE_MSG,
     TUYA_RESPONSE_SUCCESS,
@@ -61,13 +56,8 @@
     CONF_ACCESS_SECRET,
     CONF_APP_TYPE,
     CONF_AUTH_TYPE,
-<<<<<<< HEAD
     CONF_ENDPOINT,
     DOMAIN,
-=======
-    SMARTLIFE_APP,
-    TUYA_SMART_APP,
->>>>>>> b317b6a3
 )
 from .devices import TuyaBLEData, get_device_readable_name
 from .cloud import HASSTuyaBLEDeviceManager
