"""The Tuya BLE integration."""
from __future__ import annotations
from dataclasses import dataclass
from typing import Any

import logging
from homeassistant.const import CONF_ADDRESS, CONF_DEVICE_ID

from homeassistant.core import CALLBACK_TYPE, HomeAssistant, callback
from homeassistant.helpers import device_registry as dr
from homeassistant.helpers.entity import (
    DeviceInfo,
    EntityDescription,
    generate_entity_id,
)
from homeassistant.helpers.event import async_call_later
from homeassistant.helpers.update_coordinator import (
    CoordinatorEntity,
    DataUpdateCoordinator,
)

from home_assistant_bluetooth import BluetoothServiceInfoBleak
from .tuya_ble import (
    AbstaractTuyaBLEDeviceManager,
    TuyaBLEDataPoint,
    TuyaBLEDevice,
    TuyaBLEDeviceCredentials,
)

from .cloud import HASSTuyaBLEDeviceManager
from .const import (
    DEVICE_DEF_MANUFACTURER,
    DOMAIN,
    FINGERBOT_BUTTON_EVENT,
    SET_DISCONNECTED_DELAY,
    DPCode,
    DPType,
)

from .base import IntegerTypeData, EnumTypeData
from .tuya_ble import TuyaBLEDataPointType, TuyaBLEDevice

_LOGGER = logging.getLogger(__name__)


@dataclass
class TuyaBLEFingerbotInfo:
    switch: int
    mode: int
    up_position: int
    down_position: int
    hold_time: int
    reverse_positions: int
    manual_control: int = 0
    program: int = 0


@dataclass
class TuyaBLEProductInfo:
    name: str
    manufacturer: str = DEVICE_DEF_MANUFACTURER
    fingerbot: TuyaBLEFingerbotInfo | None = None

class TuyaBLEEntity(CoordinatorEntity):
    """Tuya BLE base entity."""

    def __init__(
        self,
        hass: HomeAssistant,
        coordinator: TuyaBLECoordinator,
        device: TuyaBLEDevice,
        product: TuyaBLEProductInfo,
        description: EntityDescription,
    ) -> None:
        super().__init__(coordinator)
        self._hass = hass
        self._coordinator = coordinator
        self._device = device
        self._product = product
        if description.translation_key is None:
            self._attr_translation_key = description.key
        self.entity_description = description
        self._attr_has_entity_name = True
        self._attr_device_info = get_device_info(self._device)
        self._attr_unique_id = f"{self._device.device_id}-{description.key}"
        self.entity_id = generate_entity_id(
            "sensor.{}", self._attr_unique_id, hass=hass
        )

    @property
    def available(self) -> bool:
        """Return if entity is available."""
        return self._coordinator.connected

    @property
    def device(self) -> TuyaBLEDevice:
        """Return the associated BLE Device."""
        return self._device

    @callback
    def _handle_coordinator_update(self) -> None:
        """Handle updated data from the coordinator."""
        self.async_write_ha_state()

    def send_dp_value(self,
        key: DPCode | None,
        type: TuyaBLEDataPointType,
        value: bytes | bool | int | str | None = None) -> None:

        dpid = self.find_dpid(key)
        if dpid is not None:
            datapoint = self._device.datapoints.get_or_create(
                    dpid,
                    type,
                    value,
                )
            self._hass.create_task(datapoint.set_value(value))

    
    def _send_command(self, commands : list[dict[str, Any]]) -> None:
        """Send the commands to the device"""
        for command in commands:
            code = command.get("code")
            value = command.get("value")

            if code and value is not None:
                dttype = self.get_dptype(code)
                if isinstance(value, str):
                    # We suppose here that cloud JSON type are sent as string
                    if dttype == DPType.STRING or dttype == DPType.JSON:
                        self.send_dp_value(code, TuyaBLEDataPointType.DT_STRING, value)
                    elif dttype == DPType.ENUM:
                        int_value = 0
                        values = self.device.function[code].values
                        if isinstance(self.device.function[code].values, dict):
                            range = self.device.function[code].values.get("range")
                            if isinstance(range, list):
                                int_value = range.index(value) if value in range else None
                        self.send_dp_value(code, TuyaBLEDataPointType.DT_ENUM, int_value)

                elif isinstance(value, bool):
                    self.send_dp_value(code, TuyaBLEDataPointType.DT_BOOL, value)
                else:
                    self.send_dp_value(code, TuyaBLEDataPointType.DT_VALUE, value)


    def find_dpid(
        self, dpcode: DPCode | None, prefer_function: bool = False
    ) -> int | None:
        """Returns the dp id for the given code"""
        if dpcode is None:
            return None

        order = ["status_range", "function"]
        if prefer_function:
            order = ["function", "status_range"]
        for key in order:
            if dpcode in getattr(self.device, key):
                return getattr(self.device, key)[dpcode].dp_id

        return None

    def find_dpcode(
        self,
        dpcodes: str | DPCode | tuple[DPCode, ...] | None,
        *,
        prefer_function: bool = False,
        dptype: DPType | None = None,
    ) -> DPCode | EnumTypeData | IntegerTypeData | None:
        """Find a matching DP code available on for this device."""
        if dpcodes is None:
            return None

        if isinstance(dpcodes, str):
            dpcodes = (DPCode(dpcodes),)
        elif not isinstance(dpcodes, tuple):
            dpcodes = (dpcodes,)

        order = ["status_range", "function"]
        if prefer_function:
            order = ["function", "status_range"]

        # When we are not looking for a specific datatype, we can append status for
        # searching
        if not dptype:
            order.append("status")

        for dpcode in dpcodes:
            for key in order:
                if dpcode not in getattr(self.device, key):
                    continue
                if (
                    dptype == DPType.ENUM
                    and getattr(self.device, key)[dpcode].type == DPType.ENUM
                ):
                    if not (
                        enum_type := EnumTypeData.from_json(
                            dpcode, getattr(self.device, key)[dpcode].values
                        )
                    ):
                        continue
                    return enum_type

                if (
                    dptype == DPType.INTEGER
                    and getattr(self.device, key)[dpcode].type == DPType.INTEGER
                ):
                    if not (
                        integer_type := IntegerTypeData.from_json(
                            dpcode, getattr(self.device, key)[dpcode].values
                        )
                    ):
                        continue
                    return integer_type

                if dptype not in (DPType.ENUM, DPType.INTEGER):
                    return dpcode

        return None


    def get_dptype(
        self, dpcode: DPCode | None, prefer_function: bool = False
    ) -> DPType | None:
        """Find a matching DPCode data type available on for this device."""
        if dpcode is None:
            return None

        order = ["status_range", "function"]
        if prefer_function:
            order = ["function", "status_range"]
        for key in order:
            if dpcode in getattr(self.device, key):
                return DPType(getattr(self.device, key)[dpcode].type)

        return None




class TuyaBLECoordinator(DataUpdateCoordinator[None]):
    """Data coordinator for receiving Tuya BLE updates."""

    def __init__(self, hass: HomeAssistant, device: TuyaBLEDevice) -> None:
        """Initialise the coordinator."""
        super().__init__(
            hass,
            _LOGGER,
            name=DOMAIN,
        )
        self._device = device
        self._disconnected: bool = True
        self._unsub_disconnect: CALLBACK_TYPE | None = None
        device.register_connected_callback(self._async_handle_connect)
        device.register_callback(self._async_handle_update)
        device.register_disconnected_callback(self._async_handle_disconnect)

    @property
    def connected(self) -> bool:
        return not self._disconnected

    @callback
    def _async_handle_connect(self) -> None:
        if self._unsub_disconnect is not None:
            self._unsub_disconnect()
        if self._disconnected:
            self._disconnected = False
            self.async_update_listeners()

    @callback
    def _async_handle_update(self, updates: list[TuyaBLEDataPoint]) -> None:
        """Just trigger the callbacks."""
        self._async_handle_connect()
        self.async_set_updated_data(None)
        info = get_device_product_info(self._device)
        if info and info.fingerbot and info.fingerbot.manual_control != 0:
            for update in updates:
                if update.id == info.fingerbot.switch and update.changed_by_device:
                    self.hass.bus.fire(
                        FINGERBOT_BUTTON_EVENT,
                        {
                            CONF_ADDRESS: self._device.address,
                            CONF_DEVICE_ID: self._device.device_id,
                        },
                    )

    @callback
    def _set_disconnected(self, _: None) -> None:
        """Invoke the idle timeout callback, called when the alarm fires."""
        self._disconnected = True
        self._unsub_disconnect = None
        self.async_update_listeners()

    @callback
    def _async_handle_disconnect(self) -> None:
        """Trigger the callbacks for disconnected."""
        if self._unsub_disconnect is None:
            delay: float = SET_DISCONNECTED_DELAY
            self._unsub_disconnect = async_call_later(
                self.hass, delay, self._set_disconnected
            )


@dataclass
class TuyaBLEData:
    """Data for the Tuya BLE integration."""

    title: str
    device: TuyaBLEDevice
    product: TuyaBLEProductInfo
    manager: HASSTuyaBLEDeviceManager
    coordinator: TuyaBLECoordinator


@dataclass
class TuyaBLECategoryInfo:
    products: dict[str, TuyaBLEProductInfo]
    info: TuyaBLEProductInfo | None = None


devices_database: dict[str, TuyaBLECategoryInfo] = {
    "co2bj": TuyaBLECategoryInfo(
        products={
            "59s19z5m": TuyaBLEProductInfo(  # device product_id
                name="CO2 Detector",
            ),
        },
    ),
    "ms": TuyaBLECategoryInfo(
        products={
            **dict.fromkeys(
                [
                    "ludzroix",
                    "isk2p555"
                ],
                    TuyaBLEProductInfo(  # device product_id
                    name="Smart Lock",
                ),
            ),
        },
    ),
    "jtmspro": TuyaBLECategoryInfo(
        products={
            "xicdxood": TuyaBLEProductInfo(  # device product_id
                name="Raycube K7 Pro+",
            ),
        },
    ),
    "szjqr": TuyaBLECategoryInfo(
        products={
            "3yqdo5yt": TuyaBLEProductInfo(  # device product_id
                name="CUBETOUCH 1s",
                fingerbot=TuyaBLEFingerbotInfo(
                    switch=1,
                    mode=2,
                    up_position=5,
                    down_position=6,
                    hold_time=3,
                    reverse_positions=4,
                ),
            ),
            "xhf790if": TuyaBLEProductInfo(  # device product_id
                name="CubeTouch II",
                fingerbot=TuyaBLEFingerbotInfo(
                    switch=1,
                    mode=2,
                    up_position=5,
                    down_position=6,
                    hold_time=3,
                    reverse_positions=4,
                ),
            ),
            **dict.fromkeys(
                [
                    "blliqpsj",
                    "ndvkgsrm",
<<<<<<< HEAD
                    "yiihr7zh", 
                    "neq16kgd",
                    "6jcvqwh0"
=======
                    "yiihr7zh",
                    "riecov42",
                    "neq16kgd"
>>>>>>> 567b10fc
                ],  # device product_ids
                TuyaBLEProductInfo(
                    name="Fingerbot Plus",
                    fingerbot=TuyaBLEFingerbotInfo(
                        switch=2,
                        mode=8,
                        up_position=15,
                        down_position=9,
                        hold_time=10,
                        reverse_positions=11,
                        manual_control=17,
                        program=121,
                    ),
                ),
            ),
            **dict.fromkeys(
                [
                    "ltak7e1p",
                    "y6kttvd6",
                    "yrnk7mnn",
                    "nvr2rocq",
                    "bnt7wajf",
                    "rvdceqjh",
                    "5xhbk964",
                ],  # device product_ids
                TuyaBLEProductInfo(
                    name="Fingerbot",
                    fingerbot=TuyaBLEFingerbotInfo(
                        switch=2,
                        mode=8,
                        up_position=15,
                        down_position=9,
                        hold_time=10,
                        reverse_positions=11,
                        program=121,
                    ),
                ),
            ),
        },
    ),
    "kg": TuyaBLECategoryInfo(
        products={
            **dict.fromkeys(
                [
                    "mknd4lci",
                    "riecov42"
                ],  # device product_ids
                TuyaBLEProductInfo(
                    name="Fingerbot Plus",
                    fingerbot=TuyaBLEFingerbotInfo(
                        switch=1,
                        mode=101,
                        up_position=106,
                        down_position=102,
                        hold_time=103,
                        reverse_positions=104,
                        manual_control=107,
                        program=109,
                    ),
                ),
            ),
        },
    ),
    "wk": TuyaBLECategoryInfo(
        products={
            **dict.fromkeys(
            [
            "drlajpqc", 
            "nhj2j7su",
            ],  # device product_id
            TuyaBLEProductInfo(  
                name="Thermostatic Radiator Valve",
                ),
            ),
        },
    ),
    "wsdcg": TuyaBLECategoryInfo(
        products={
            "ojzlzzsw": TuyaBLEProductInfo(  # device product_id
                name="Soil moisture sensor",
            ),
        },
    ),
    "znhsb": TuyaBLECategoryInfo(
        products={
            "cdlandip":  # device product_id
            TuyaBLEProductInfo(
                name="Smart water bottle",
            ),
        },
    ),
    "ggq": TuyaBLECategoryInfo(
        products={
            **dict.fromkeys(
                [
                    "6pahkcau", 
                    "hfgdqhho",
                    "qycalacn",
                    "fnlw6npo",
                    "jjqi2syk",
                ],  # device product_ids
                TuyaBLEProductInfo( 
                    name="Irrigation computer",
                ),
            ),
        },
    ),
    "sfkzq": TuyaBLECategoryInfo(
        products={
            "0axr5s0b":  # device product_id
            TuyaBLEProductInfo(
                name="Valve controller",
            ),
        },
    ),
    "dd": TuyaBLECategoryInfo(
        products={
            **dict.fromkeys(
            [
              "nvfrtxlq",
            ],  # device product_id
            TuyaBLEProductInfo(
                name="LGB102 Magic Strip Lights",
                manufacturer="Magiacous",
		),
            ),
        },
        info = TuyaBLEProductInfo(
                name="Strip Lights",
		),

    ),
}

def get_product_info_by_ids(
    category: str, product_id: str
) -> TuyaBLEProductInfo | None:
    category_info = devices_database.get(category)
    if category_info is not None:
        product_info = category_info.products.get(product_id)
        if product_info is not None:
            return product_info
        return category_info.info
    else:
        return None


def get_device_product_info(device: TuyaBLEDevice) -> TuyaBLEProductInfo | None:
    return get_product_info_by_ids(device.category, device.product_id)


def get_short_address(address: str) -> str:
    results = address.replace("-", ":").upper().split(":")
    return f"{results[-3]}{results[-2]}{results[-1]}"[-6:]


async def get_device_readable_name(
    discovery_info: BluetoothServiceInfoBleak,
    manager: AbstaractTuyaBLEDeviceManager | None,
) -> str:
    credentials: TuyaBLEDeviceCredentials | None = None
    product_info: TuyaBLEProductInfo | None = None
    if manager:
        credentials = await manager.get_device_credentials(discovery_info.address)
        if credentials:
            product_info = get_product_info_by_ids(
                credentials.category,
                credentials.product_id,
            )
    short_address = get_short_address(discovery_info.address)
    if product_info:
        return "%s %s" % (product_info.name, short_address)
    if credentials:
        return "%s %s" % (credentials.device_name, short_address)
    return "%s %s" % (discovery_info.device.name, short_address)


def get_device_info(device: TuyaBLEDevice) -> DeviceInfo | None:
    product_info = None
    if device.category and device.product_id:
        product_info = get_product_info_by_ids(device.category, device.product_id)
    product_name: str
    if product_info:
        product_name = product_info.name
    else:
        product_name = device.name
    result = DeviceInfo(
        connections={(dr.CONNECTION_BLUETOOTH, device.address)},
        hw_version=device.hardware_version,
        identifiers={(DOMAIN, device.address)},
        manufacturer=(
            product_info.manufacturer if product_info else DEVICE_DEF_MANUFACTURER
        ),
        model=("%s (%s)")
        % (
            device.product_model or product_name,
            device.product_id,
        ),
        name=("%s %s")
        % (
            product_name,
            get_short_address(device.address),
        ),
        sw_version=("%s (protocol %s)")
        % (
            device.device_version,
            device.protocol_version,
        ),
    )
    return result
<|MERGE_RESOLUTION|>--- conflicted
+++ resolved
@@ -374,15 +374,10 @@
                 [
                     "blliqpsj",
                     "ndvkgsrm",
-<<<<<<< HEAD
                     "yiihr7zh", 
                     "neq16kgd",
                     "6jcvqwh0"
-=======
-                    "yiihr7zh",
                     "riecov42",
-                    "neq16kgd"
->>>>>>> 567b10fc
                 ],  # device product_ids
                 TuyaBLEProductInfo(
                     name="Fingerbot Plus",
