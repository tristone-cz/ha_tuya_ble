"""The Tuya BLE integration."""

from __future__ import annotations
from dataclasses import dataclass
from typing import Any

import logging
from homeassistant.const import CONF_ADDRESS, CONF_DEVICE_ID

from homeassistant.core import CALLBACK_TYPE, HomeAssistant, callback
from homeassistant.helpers import device_registry as dr
from homeassistant.helpers.entity import (
    DeviceInfo,
    EntityDescription,
    generate_entity_id,
)
from homeassistant.helpers.event import async_call_later
from homeassistant.helpers.update_coordinator import (
    CoordinatorEntity,
    DataUpdateCoordinator,
)

from home_assistant_bluetooth import BluetoothServiceInfoBleak
from .tuya_ble import (
    AbstaractTuyaBLEDeviceManager,
    TuyaBLEDataPoint,
    TuyaBLEDataPointType,
    TuyaBLEDevice,
    TuyaBLEDeviceCredentials,
)

from .cloud import HASSTuyaBLEDeviceManager
from .const import (
    DEVICE_DEF_MANUFACTURER,
    DOMAIN,
    FINGERBOT_BUTTON_EVENT,
    SET_DISCONNECTED_DELAY,
    DPCode,
    DPType,
)

from .base import IntegerTypeData, EnumTypeData


_LOGGER = logging.getLogger(__name__)


@dataclass
class TuyaBLEFingerbotInfo:
    switch: int
    mode: int
    up_position: int
    down_position: int
    hold_time: int
    reverse_positions: int
    manual_control: int = 0
    program: int = 0


@dataclass
class TuyaBLEWaterValveInfo:
    switch: bool
    countdown: int
    weather_delay: str
    smart_weather: str
    use_time: int


@dataclass
class TuyaBLEProductInfo:
    name: str
    manufacturer: str = DEVICE_DEF_MANUFACTURER
    fingerbot: TuyaBLEFingerbotInfo | None = None
    watervalve: TuyaBLEWaterValveInfo | None = None


class TuyaBLEEntity(CoordinatorEntity):
    """Tuya BLE base entity."""

    def __init__(
        self,
        hass: HomeAssistant,
        coordinator: TuyaBLECoordinator,
        device: TuyaBLEDevice,
        product: TuyaBLEProductInfo,
        description: EntityDescription,
    ) -> None:
        super().__init__(coordinator)
        self._hass = hass
        self._coordinator = coordinator
        self._device = device
        self._product = product
        if description.translation_key is None:
            self._attr_translation_key = description.key
        self.entity_description = description
        self._attr_has_entity_name = True
        self._attr_device_info = get_device_info(self._device)
        self._attr_unique_id = f"{self._device.device_id}-{description.key}"
        self.entity_id = generate_entity_id(
            "sensor.{}", self._attr_unique_id, hass=hass
        )

    @property
    def available(self) -> bool:
        """Return if entity is available."""
        return self._coordinator.connected

    @property
    def device(self) -> TuyaBLEDevice:
        """Return the associated BLE Device."""
        return self._device

    @callback
    def _handle_coordinator_update(self) -> None:
        """Handle updated data from the coordinator."""
        self.async_write_ha_state()

    def send_dp_value(
        self,
        key: DPCode | None,
        type: TuyaBLEDataPointType,
        value: bytes | bool | int | str | None = None,
    ) -> None:

        dpid = self.find_dpid(key)
        if dpid is not None:
            datapoint = self._device.datapoints.get_or_create(
                dpid,
                type,
                value,
            )
            self._hass.create_task(datapoint.set_value(value))

    def _send_command(self, commands: list[dict[str, Any]]) -> None:
        """Send the commands to the device"""
        for command in commands:
            code = command.get("code")
            value = command.get("value")

            if code and value is not None:
                dttype = self.get_dptype(code)
                if isinstance(value, str):
                    # We suppose here that cloud JSON type are sent as string
                    if dttype == DPType.STRING or dttype == DPType.JSON:
                        self.send_dp_value(code, TuyaBLEDataPointType.DT_STRING, value)
                    elif dttype == DPType.ENUM:
                        int_value = 0
                        values = self.device.function[code].values
                        if isinstance(self.device.function[code].values, dict):
                            range = self.device.function[code].values.get("range")
                            if isinstance(range, list):
                                int_value = (
                                    range.index(value) if value in range else None
                                )
                        self.send_dp_value(
                            code, TuyaBLEDataPointType.DT_ENUM, int_value
                        )

                elif isinstance(value, bool):
                    self.send_dp_value(code, TuyaBLEDataPointType.DT_BOOL, value)
                else:
                    self.send_dp_value(code, TuyaBLEDataPointType.DT_VALUE, value)

    def find_dpid(
        self, dpcode: DPCode | None, prefer_function: bool = False
    ) -> int | None:
        """Returns the dp id for the given code"""
        if dpcode is None:
            return None

        order = ["status_range", "function"]
        if prefer_function:
            order = ["function", "status_range"]
        for key in order:
            if dpcode in getattr(self.device, key):
                return getattr(self.device, key)[dpcode].dp_id

        return None

    def find_dpcode(
        self,
        dpcodes: str | DPCode | tuple[DPCode, ...] | None,
        *,
        prefer_function: bool = False,
        dptype: DPType | None = None,
    ) -> DPCode | EnumTypeData | IntegerTypeData | None:
        """Find a matching DP code available on for this device."""
        if dpcodes is None:
            return None

        if isinstance(dpcodes, str):
            dpcodes = (DPCode(dpcodes),)
        elif not isinstance(dpcodes, tuple):
            dpcodes = (dpcodes,)

        order = ["status_range", "function"]
        if prefer_function:
            order = ["function", "status_range"]

        # When we are not looking for a specific datatype, we can append status for
        # searching
        if not dptype:
            order.append("status")

        for dpcode in dpcodes:
            for key in order:
                if dpcode not in getattr(self.device, key):
                    continue
                if (
                    dptype == DPType.ENUM
                    and getattr(self.device, key)[dpcode].type == DPType.ENUM
                ):
                    if not (
                        enum_type := EnumTypeData.from_json(
                            dpcode, getattr(self.device, key)[dpcode].values
                        )
                    ):
                        continue
                    return enum_type

                if (
                    dptype == DPType.INTEGER
                    and getattr(self.device, key)[dpcode].type == DPType.INTEGER
                ):
                    if not (
                        integer_type := IntegerTypeData.from_json(
                            dpcode, getattr(self.device, key)[dpcode].values
                        )
                    ):
                        continue
                    return integer_type

                if dptype not in (DPType.ENUM, DPType.INTEGER):
                    return dpcode

        return None

    def get_dptype(
        self, dpcode: DPCode | None, prefer_function: bool = False
    ) -> DPType | None:
        """Find a matching DPCode data type available on for this device."""
        if dpcode is None:
            return None

        order = ["status_range", "function"]
        if prefer_function:
            order = ["function", "status_range"]
        for key in order:
            if dpcode in getattr(self.device, key):
                return DPType(getattr(self.device, key)[dpcode].type)

        return None


class TuyaBLECoordinator(DataUpdateCoordinator[None]):
    """Data coordinator for receiving Tuya BLE updates."""

    def __init__(self, hass: HomeAssistant, device: TuyaBLEDevice) -> None:
        """Initialise the coordinator."""
        super().__init__(
            hass,
            _LOGGER,
            name=DOMAIN,
        )
        self._device = device
        self._disconnected: bool = True
        self._unsub_disconnect: CALLBACK_TYPE | None = None
        device.register_connected_callback(self._async_handle_connect)
        device.register_callback(self._async_handle_update)
        device.register_disconnected_callback(self._async_handle_disconnect)

    @property
    def connected(self) -> bool:
        return not self._disconnected

    @callback
    def _async_handle_connect(self) -> None:
        if self._unsub_disconnect is not None:
            self._unsub_disconnect()
        if self._disconnected:
            self._disconnected = False
            self.async_update_listeners()

    @callback
    def _async_handle_update(self, updates: list[TuyaBLEDataPoint]) -> None:
        """Just trigger the callbacks."""
        self._async_handle_connect()
        self.async_set_updated_data(None)
        info = get_device_product_info(self._device)
        if info and info.fingerbot and info.fingerbot.manual_control != 0:
            for update in updates:
                if update.id == info.fingerbot.switch and update.changed_by_device:
                    self.hass.bus.fire(
                        FINGERBOT_BUTTON_EVENT,
                        {
                            CONF_ADDRESS: self._device.address,
                            CONF_DEVICE_ID: self._device.device_id,
                        },
                    )

    @callback
    def _set_disconnected(self, _: None) -> None:
        """Invoke the idle timeout callback, called when the alarm fires."""
        self._disconnected = True
        self._unsub_disconnect = None
        self.async_update_listeners()

    @callback
    def _async_handle_disconnect(self) -> None:
        """Trigger the callbacks for disconnected."""
        if self._unsub_disconnect is None:
            delay: float = SET_DISCONNECTED_DELAY
            self._unsub_disconnect = async_call_later(
                self.hass, delay, self._set_disconnected
            )


@dataclass
class TuyaBLEData:
    """Data for the Tuya BLE integration."""

    title: str
    device: TuyaBLEDevice
    product: TuyaBLEProductInfo
    manager: HASSTuyaBLEDeviceManager
    coordinator: TuyaBLECoordinator


@dataclass
class TuyaBLECategoryInfo:
    products: dict[str, TuyaBLEProductInfo]
    info: TuyaBLEProductInfo | None = None


devices_database: dict[str, TuyaBLECategoryInfo] = {
    "co2bj": TuyaBLECategoryInfo(
        products={
            "59s19z5m": TuyaBLEProductInfo(  # device product_id
                name="CO2 Detector",
            ),
        },
    ),
    "ms": TuyaBLECategoryInfo(
        products={
            **dict.fromkeys(
                ["ludzroix", "isk2p555", "uamrw6h3"],
                TuyaBLEProductInfo(  # device product_id
                    name="Smart Lock",
                ),
            ),
        },
    ),
    "jtmspro": TuyaBLECategoryInfo(
        products={
            "xicdxood": TuyaBLEProductInfo(  # device product_id
                name="Raycube K7 Pro+",
            ),
        },
    ),
    "szjqr": TuyaBLECategoryInfo(
        products={
            "3yqdo5yt": TuyaBLEProductInfo(  # device product_id
                name="CUBETOUCH 1s",
                fingerbot=TuyaBLEFingerbotInfo(
                    switch=1,
                    mode=2,
                    up_position=5,
                    down_position=6,
                    hold_time=3,
                    reverse_positions=4,
                ),
            ),
            "xhf790if": TuyaBLEProductInfo(  # device product_id
                name="CubeTouch II",
                fingerbot=TuyaBLEFingerbotInfo(
                    switch=1,
                    mode=2,
                    up_position=5,
                    down_position=6,
                    hold_time=3,
                    reverse_positions=4,
                ),
            ),
            **dict.fromkeys(
                [
                    "blliqpsj",
                    "ndvkgsrm",
                    "yiihr7zh",
<<<<<<< HEAD
                    "neq16kgd",
                    "6jcvqwh0" "riecov42",
=======
                    "riecov42",
                    "neq16kgd"
>>>>>>> 9c864d5f
                ],  # device product_ids
                TuyaBLEProductInfo(
                    name="Fingerbot Plus",
                    fingerbot=TuyaBLEFingerbotInfo(
                        switch=2,
                        mode=8,
                        up_position=15,
                        down_position=9,
                        hold_time=10,
                        reverse_positions=11,
                        manual_control=17,
                        program=121,
                    ),
                ),
            ),
            **dict.fromkeys(
                [
                    "ltak7e1p",
                    "y6kttvd6",
                    "yrnk7mnn",
                    "nvr2rocq",
                    "bnt7wajf",
                    "rvdceqjh",
                    "5xhbk964",
                ],  # device product_ids
                TuyaBLEProductInfo(
                    name="Fingerbot",
                    fingerbot=TuyaBLEFingerbotInfo(
                        switch=2,
                        mode=8,
                        up_position=15,
                        down_position=9,
                        hold_time=10,
                        reverse_positions=11,
                        program=121,
                    ),
                ),
            ),
        },
    ),
    "kg": TuyaBLECategoryInfo(
        products={
            **dict.fromkeys(
<<<<<<< HEAD
                ["mknd4lci", "riecov42"],  # device product_ids
=======
                [
                    "mknd4lci",
                    "riecov42",
                    "bs3ubslo"
                ],  # device product_ids
>>>>>>> 9c864d5f
                TuyaBLEProductInfo(
                    name="Fingerbot Plus",
                    fingerbot=TuyaBLEFingerbotInfo(
                        switch=1,
                        mode=101,
                        up_position=106,
                        down_position=102,
                        hold_time=103,
                        reverse_positions=104,
                        manual_control=107,
                        program=109,
                    ),
                ),
            ),
        },
    ),
    "wk": TuyaBLECategoryInfo(
        products={
            **dict.fromkeys(
<<<<<<< HEAD
                [
                    "drlajpqc",
                    "nhj2j7su",
                ],  # device product_id
                TuyaBLEProductInfo(
                    name="Thermostatic Radiator Valve",
=======
            [
            "drlajpqc",
            "nhj2j7su",
            ],  # device product_id
            TuyaBLEProductInfo(
                name="Thermostatic Radiator Valve",
>>>>>>> 9c864d5f
                ),
            ),
        },
    ),
    "wsdcg": TuyaBLECategoryInfo(
        products={
            "ojzlzzsw": TuyaBLEProductInfo(  # device product_id
                name="Soil moisture sensor",
            ),
        },
    ),
    "znhsb": TuyaBLECategoryInfo(
        products={
            "cdlandip": TuyaBLEProductInfo(  # device product_id
                name="Smart water bottle",
            ),
        },
    ),
    "sfkzq": TuyaBLECategoryInfo(
        products={
            "0axr5s0b": TuyaBLEProductInfo(  # device product_id
                name="Valve controller",
            ),
            "nxquc5lb": TuyaBLEProductInfo(
                name="Water valve controller",
                watervalve=TuyaBLEWaterValveInfo(
                    switch=1,
                    countdown=8,
                    weather_delay=10,
                    smart_weather=13,
                    use_time=9,
                ),
            ),
        },
    ),
    "ggq": TuyaBLECategoryInfo(
        products={
            **dict.fromkeys(
                [
                    "6pahkcau",
                    "hfgdqhho",
                    "qycalacn",
                    "fnlw6npo",
                    "jjqi2syk",
                ],  # device product_ids
                TuyaBLEProductInfo(
                    name="Irrigation computer",
                ),
            ),
        },
    ),
    "dd": TuyaBLECategoryInfo(
        products={
            **dict.fromkeys(
                [
                    "nvfrtxlq",
                ],  # device product_id
                TuyaBLEProductInfo(
                    name="LGB102 Magic Strip Lights",
                    manufacturer="Magiacous",
                ),
            ),
        },
        info=TuyaBLEProductInfo(
            name="Strip Lights",
        ),
    ),
}


def get_product_info_by_ids(
    category: str, product_id: str
) -> TuyaBLEProductInfo | None:
    category_info = devices_database.get(category)
    if category_info is not None:
        product_info = category_info.products.get(product_id)
        if product_info is not None:
            return product_info
        return category_info.info

    return None


def get_device_product_info(device: TuyaBLEDevice) -> TuyaBLEProductInfo | None:
    return get_product_info_by_ids(device.category, device.product_id)


def get_short_address(address: str) -> str:
    results = address.replace("-", ":").upper().split(":")
    return f"{results[-3]}{results[-2]}{results[-1]}"[-6:]


async def get_device_readable_name(
    discovery_info: BluetoothServiceInfoBleak,
    manager: AbstaractTuyaBLEDeviceManager | None,
) -> str:
    credentials: TuyaBLEDeviceCredentials | None = None
    product_info: TuyaBLEProductInfo | None = None
    if manager:
        credentials = await manager.get_device_credentials(discovery_info.address)
        if credentials:
            product_info = get_product_info_by_ids(
                credentials.category,
                credentials.product_id,
            )
    short_address = get_short_address(discovery_info.address)
    if product_info:
        return "%s %s" % (product_info.name, short_address)
    if credentials:
        return "%s %s" % (credentials.device_name, short_address)
    return "%s %s" % (discovery_info.device.name, short_address)


def get_device_info(device: TuyaBLEDevice) -> DeviceInfo | None:
    product_info = None
    if device.category and device.product_id:
        product_info = get_product_info_by_ids(device.category, device.product_id)
    product_name: str
    if product_info:
        product_name = product_info.name
    else:
        product_name = device.name
    result = DeviceInfo(
        connections={(dr.CONNECTION_BLUETOOTH, device.address)},
        hw_version=device.hardware_version,
        identifiers={(DOMAIN, device.address)},
        manufacturer=(
            product_info.manufacturer if product_info else DEVICE_DEF_MANUFACTURER
        ),
        model=("%s (%s)")
        % (
            device.product_model or product_name,
            device.product_id,
        ),
        name=("%s %s")
        % (
            product_name,
            get_short_address(device.address),
        ),
        sw_version=("%s (protocol %s)")
        % (
            device.device_version,
            device.protocol_version,
        ),
    )
    return result<|MERGE_RESOLUTION|>--- conflicted
+++ resolved
@@ -386,13 +386,9 @@
                     "blliqpsj",
                     "ndvkgsrm",
                     "yiihr7zh",
-<<<<<<< HEAD
                     "neq16kgd",
-                    "6jcvqwh0" "riecov42",
-=======
+                    "6jcvqwh0",
                     "riecov42",
-                    "neq16kgd"
->>>>>>> 9c864d5f
                 ],  # device product_ids
                 TuyaBLEProductInfo(
                     name="Fingerbot Plus",
@@ -436,15 +432,7 @@
     "kg": TuyaBLECategoryInfo(
         products={
             **dict.fromkeys(
-<<<<<<< HEAD
-                ["mknd4lci", "riecov42"],  # device product_ids
-=======
-                [
-                    "mknd4lci",
-                    "riecov42",
-                    "bs3ubslo"
-                ],  # device product_ids
->>>>>>> 9c864d5f
+                ["mknd4lci", "riecov42", "bs3ubslo"],  # device product_ids
                 TuyaBLEProductInfo(
                     name="Fingerbot Plus",
                     fingerbot=TuyaBLEFingerbotInfo(
@@ -464,21 +452,12 @@
     "wk": TuyaBLECategoryInfo(
         products={
             **dict.fromkeys(
-<<<<<<< HEAD
                 [
                     "drlajpqc",
                     "nhj2j7su",
                 ],  # device product_id
                 TuyaBLEProductInfo(
                     name="Thermostatic Radiator Valve",
-=======
-            [
-            "drlajpqc",
-            "nhj2j7su",
-            ],  # device product_id
-            TuyaBLEProductInfo(
-                name="Thermostatic Radiator Valve",
->>>>>>> 9c864d5f
                 ),
             ),
         },
