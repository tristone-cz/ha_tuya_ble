"""The Tuya BLE integration."""

from __future__ import annotations

from dataclasses import dataclass, field

import logging
from typing import Callable

from homeassistant.components.number import (
    NumberEntityDescription,
    NumberEntity,
)
from homeassistant.components.number.const import NumberDeviceClass, NumberMode
from homeassistant.config_entries import ConfigEntry
from homeassistant.const import (
    CONCENTRATION_PARTS_PER_MILLION,
    PERCENTAGE,
    UnitOfTemperature,
    UnitOfTime,
    UnitOfVolume,
)
from homeassistant.core import HomeAssistant
from homeassistant.helpers.entity import EntityCategory
from homeassistant.helpers.entity_platform import AddEntitiesCallback
from homeassistant.helpers.update_coordinator import DataUpdateCoordinator

from .const import DOMAIN
from .devices import TuyaBLEData, TuyaBLEEntity, TuyaBLEProductInfo
from .tuya_ble import TuyaBLEDataPointType, TuyaBLEDevice

_LOGGER = logging.getLogger(__name__)

TuyaBLENumberGetter = (
    Callable[["TuyaBLENumber", TuyaBLEProductInfo], float | None] | None
)


TuyaBLENumberIsAvailable = Callable[["TuyaBLENumber", TuyaBLEProductInfo], bool] | None


TuyaBLENumberSetter = (
    Callable[["TuyaBLENumber", TuyaBLEProductInfo, float], None] | None
)


@dataclass
class TuyaBLENumberMapping:
    dp_id: int
    description: NumberEntityDescription
    force_add: bool = True
    dp_type: TuyaBLEDataPointType | None = None
    coefficient: float = 1.0
    is_available: TuyaBLENumberIsAvailable = None
    getter: TuyaBLENumberGetter = None
    setter: TuyaBLENumberSetter = None
    mode: NumberMode = NumberMode.BOX


def is_fingerbot_in_program_mode(
    self: TuyaBLENumber,
    product: TuyaBLEProductInfo,
) -> bool:
    result: bool = True
    if product.fingerbot:
        datapoint = self._device.datapoints[product.fingerbot.mode]
        if datapoint:
            result = datapoint.value == 2
    return result


def is_fingerbot_not_in_program_mode(
    self: TuyaBLENumber,
    product: TuyaBLEProductInfo,
) -> bool:
    result: bool = True
    if product.fingerbot:
        datapoint = self._device.datapoints[product.fingerbot.mode]
        if datapoint:
            result = datapoint.value != 2
    return result


def is_fingerbot_in_push_mode(
    self: TuyaBLENumber,
    product: TuyaBLEProductInfo,
) -> bool:
    result: bool = True
    if product.fingerbot:
        datapoint = self._device.datapoints[product.fingerbot.mode]
        if datapoint:
            result = datapoint.value == 0
    return result


def is_fingerbot_repeat_count_available(
    self: TuyaBLENumber,
    product: TuyaBLEProductInfo,
) -> bool:
    result: bool = True
    if product.fingerbot and product.fingerbot.program:
        datapoint = self._device.datapoints[product.fingerbot.mode]
        if datapoint:
            result = datapoint.value == 2
        if result:
            datapoint = self._device.datapoints[product.fingerbot.program]
            if datapoint and type(datapoint.value) is bytes:
                repeat_count = int.from_bytes(datapoint.value[0:2], "big")
                result = repeat_count != 0xFFFF

    return result


def get_fingerbot_program_repeat_count(
    self: TuyaBLENumber,
    product: TuyaBLEProductInfo,
) -> float | None:
    result: float | None = None
    if product.fingerbot and product.fingerbot.program:
        datapoint = self._device.datapoints[product.fingerbot.program]
        if datapoint and type(datapoint.value) is bytes:
            repeat_count = int.from_bytes(datapoint.value[0:2], "big")
            result = repeat_count * 1.0

    return result


def set_fingerbot_program_repeat_count(
    self: TuyaBLENumber,
    product: TuyaBLEProductInfo,
    value: float,
) -> None:
    if product.fingerbot and product.fingerbot.program:
        datapoint = self._device.datapoints[product.fingerbot.program]
        if datapoint and type(datapoint.value) is bytes:
            new_value = int.to_bytes(int(value), 2, "big") + datapoint.value[2:]
            self._hass.create_task(datapoint.set_value(new_value))


def get_fingerbot_program_position(
    self: TuyaBLENumber,
    product: TuyaBLEProductInfo,
) -> float | None:
    result: float | None = None
    if product.fingerbot and product.fingerbot.program:
        datapoint = self._device.datapoints[product.fingerbot.program]
        if datapoint and type(datapoint.value) is bytes:
            result = datapoint.value[2] * 1.0

    return result


def set_fingerbot_program_position(
    self: TuyaBLENumber,
    product: TuyaBLEProductInfo,
    value: float,
) -> None:
    if product.fingerbot and product.fingerbot.program:
        datapoint = self._device.datapoints[product.fingerbot.program]
        if datapoint and type(datapoint.value) is bytes:
            new_value = bytearray(datapoint.value)
            new_value[2] = int(value)
            self._hass.create_task(datapoint.set_value(new_value))


@dataclass
class TuyaBLEDownPositionDescription(NumberEntityDescription):
    key: str = "down_position"
    icon: str = "mdi:arrow-down-bold"
    native_max_value: float = 100
    native_min_value: float = 51
    native_unit_of_measurement: str = PERCENTAGE
    native_step: float = 1
    entity_category: EntityCategory = EntityCategory.CONFIG


@dataclass
class TuyaBLEUpPositionDescription(NumberEntityDescription):
    key: str = "up_position"
    icon: str = "mdi:arrow-up-bold"
    native_max_value: float = 50
    native_min_value: float = 0
    native_unit_of_measurement: str = PERCENTAGE
    native_step: float = 1
    entity_category: EntityCategory = EntityCategory.CONFIG


@dataclass
class TuyaBLEHoldTimeDescription(NumberEntityDescription):
    key: str = "hold_time"
    icon: str = "mdi:timer"
    native_max_value: float = 10
    native_min_value: float = 0
    native_unit_of_measurement: str = UnitOfTime.SECONDS
    native_step: float = 1
    entity_category: EntityCategory = EntityCategory.CONFIG


@dataclass
class TuyaBLEHoldTimeMapping(TuyaBLENumberMapping):
    description: NumberEntityDescription = field(
        default_factory=lambda: TuyaBLEHoldTimeDescription()
    )
    is_available: TuyaBLENumberIsAvailable = is_fingerbot_in_push_mode


@dataclass
class TuyaBLECategoryNumberMapping:
    products: dict[str, list[TuyaBLENumberMapping]] | None = None
    mapping: list[TuyaBLENumberMapping] | None = None


mapping: dict[str, TuyaBLECategoryNumberMapping] = {
    "co2bj": TuyaBLECategoryNumberMapping(
        products={
            "59s19z5m": [  # CO2 Detector
                TuyaBLENumberMapping(
                    dp_id=17,
                    description=NumberEntityDescription(
                        key="brightness",
                        icon="mdi:brightness-percent",
                        native_max_value=100,
                        native_min_value=0,
                        native_unit_of_measurement=PERCENTAGE,
                        native_step=1,
                        entity_category=EntityCategory.CONFIG,
                    ),
                    mode=NumberMode.SLIDER,
                ),
                TuyaBLENumberMapping(
                    dp_id=26,
                    description=NumberEntityDescription(
                        key="carbon_dioxide_alarm_level",
                        icon="mdi:molecule-co2",
                        native_max_value=5000,
                        native_min_value=400,
                        native_unit_of_measurement=CONCENTRATION_PARTS_PER_MILLION,
                        native_step=100,
                        entity_category=EntityCategory.CONFIG,
                    ),
                ),
            ],
        },
    ),
    "szjqr": TuyaBLECategoryNumberMapping(
        products={
            **dict.fromkeys(
                ["3yqdo5yt", "xhf790if"],  # CubeTouch 1s and II
                [
                    TuyaBLEHoldTimeMapping(dp_id=3),
                    TuyaBLENumberMapping(
                        dp_id=5,
                        description=TuyaBLEUpPositionDescription(
                            native_max_value=100,
                        ),
                    ),
                    TuyaBLENumberMapping(
                        dp_id=6,
                        description=TuyaBLEDownPositionDescription(
                            native_min_value=0,
                        ),
                    ),
                ],
            ),
            **dict.fromkeys(
                [
                    "blliqpsj",
                    "ndvkgsrm",
                    "yiihr7zh",
                    "neq16kgd",
                    "6jcvqwh0",
                    "riecov42",
                ],  # Fingerbot Plus
                [
                    TuyaBLENumberMapping(
                        dp_id=9,
                        description=TuyaBLEDownPositionDescription(),
                        is_available=is_fingerbot_not_in_program_mode,
                    ),
                    TuyaBLEHoldTimeMapping(dp_id=10),
                    TuyaBLENumberMapping(
                        dp_id=15,
                        description=TuyaBLEUpPositionDescription(),
                        is_available=is_fingerbot_not_in_program_mode,
                    ),
                    TuyaBLENumberMapping(
                        dp_id=121,
                        description=NumberEntityDescription(
                            key="program_repeats_count",
                            icon="mdi:repeat",
                            native_max_value=0xFFFE,
                            native_min_value=1,
                            native_step=1,
                            entity_category=EntityCategory.CONFIG,
                        ),
                        is_available=is_fingerbot_repeat_count_available,
                        getter=get_fingerbot_program_repeat_count,
                        setter=set_fingerbot_program_repeat_count,
                    ),
                    TuyaBLENumberMapping(
                        dp_id=121,
                        description=NumberEntityDescription(
                            key="program_idle_position",
                            icon="mdi:repeat",
                            native_max_value=100,
                            native_min_value=0,
                            native_step=1,
                            native_unit_of_measurement=PERCENTAGE,
                            entity_category=EntityCategory.CONFIG,
                        ),
                        is_available=is_fingerbot_in_program_mode,
                        getter=get_fingerbot_program_position,
                        setter=set_fingerbot_program_position,
                    ),
                ],
            ),
            **dict.fromkeys(
                [
                    "ltak7e1p",
                    "y6kttvd6",
                    "yrnk7mnn",
                    "nvr2rocq",
                    "bnt7wajf",
                    "rvdceqjh",
                    "5xhbk964",
                ],  # Fingerbot
                [
                    TuyaBLENumberMapping(
                        dp_id=9,
                        description=TuyaBLEDownPositionDescription(),
                        is_available=is_fingerbot_not_in_program_mode,
                    ),
                    TuyaBLENumberMapping(
                        dp_id=10,
                        description=TuyaBLEHoldTimeDescription(
                            native_step=0.1,
                        ),
                        coefficient=10.0,
                        is_available=is_fingerbot_in_push_mode,
                    ),
                    TuyaBLENumberMapping(
                        dp_id=15,
                        description=TuyaBLEUpPositionDescription(),
                        is_available=is_fingerbot_not_in_program_mode,
                    ),
                ],
            ),
        },
    ),
    "kg": TuyaBLECategoryNumberMapping(
        products={
            **dict.fromkeys(
                ["mknd4lci", "riecov42", "bs3ubslo"],  # Fingerbot Plus
                [
                    TuyaBLENumberMapping(
                        dp_id=102,
                        description=TuyaBLEDownPositionDescription(),
                        is_available=is_fingerbot_not_in_program_mode,
                    ),
                    TuyaBLEHoldTimeMapping(dp_id=103),
                    TuyaBLENumberMapping(
                        dp_id=106,
                        description=TuyaBLEUpPositionDescription(),
                        is_available=is_fingerbot_not_in_program_mode,
                    ),
                    TuyaBLENumberMapping(
                        dp_id=109,
                        description=NumberEntityDescription(
                            key="program_repeats_count",
                            icon="mdi:repeat",
                            native_max_value=0xFFFE,
                            native_min_value=1,
                            native_step=1,
                            entity_category=EntityCategory.CONFIG,
                        ),
                        is_available=is_fingerbot_repeat_count_available,
                        getter=get_fingerbot_program_repeat_count,
                        setter=set_fingerbot_program_repeat_count,
                    ),
                    TuyaBLENumberMapping(
                        dp_id=109,
                        description=NumberEntityDescription(
                            key="program_idle_position",
                            icon="mdi:repeat",
                            native_max_value=100,
                            native_min_value=0,
                            native_step=1,
                            native_unit_of_measurement=PERCENTAGE,
                            entity_category=EntityCategory.CONFIG,
                        ),
                        is_available=is_fingerbot_in_program_mode,
                        getter=get_fingerbot_program_position,
                        setter=set_fingerbot_program_position,
                    ),
                ],
            ),
        },
    ),
    "wk": TuyaBLECategoryNumberMapping(
        products={
            **dict.fromkeys(
                [
                    "drlajpqc",
                    "nhj2j7su",
                ],  # Thermostatic Radiator Valve
                [
                    TuyaBLENumberMapping(
                        dp_id=27,
                        description=NumberEntityDescription(
                            key="temperature_calibration",
                            icon="mdi:thermometer-lines",
                            native_max_value=6,
                            native_min_value=-6,
                            native_unit_of_measurement=UnitOfTemperature.CELSIUS,
                            native_step=1,
                            entity_category=EntityCategory.CONFIG,
                        ),
                    ),
                ],
            ),
        },
    ),
    "wsdcg": TuyaBLECategoryNumberMapping(
        products={
            "ojzlzzsw": [  # Soil moisture sensor
                TuyaBLENumberMapping(
                    dp_id=17,
                    description=NumberEntityDescription(
                        key="reporting_period",
                        icon="mdi:timer",
                        native_max_value=120,
                        native_min_value=1,
                        native_unit_of_measurement=UnitOfTime.MINUTES,
                        native_step=1,
                        entity_category=EntityCategory.CONFIG,
                    ),
                ),
            ],
        },
    ),
    "znhsb": TuyaBLECategoryNumberMapping(
        products={
            "cdlandip": [  # Smart water bottle
                TuyaBLENumberMapping(
                    dp_id=103,
                    description=NumberEntityDescription(
                        key="recommended_water_intake",
                        device_class=NumberDeviceClass.WATER,
                        native_max_value=5000,
                        native_min_value=0,
                        native_unit_of_measurement=UnitOfVolume.MILLILITERS,
                        native_step=1,
                        entity_category=EntityCategory.CONFIG,
                    ),
                ),
            ],
        },
    ),
    "ggq": TuyaBLECategoryNumberMapping(
        products={
            "6pahkcau": [  # Irrigation computer PARKSIDE PPB A1
                TuyaBLENumberMapping(
                    dp_id=5,
                    description=NumberEntityDescription(
                        key="countdown_duration",
                        icon="mdi:timer",
                        native_max_value=1440,
                        native_min_value=1,
                        native_unit_of_measurement=UnitOfTime.MINUTES,
                        native_step=1,
                    ),
                ),
            ],
            "hfgdqhho": [  # Irrigation computer - SGW02, SGW08
                TuyaBLENumberMapping(
                    dp_id=106,
                    description=NumberEntityDescription(
<<<<<<< HEAD
                        key="countdown_duration_z1",
=======
                        key="countdown_duration_1",
                        name="CH1 Countdown",
>>>>>>> 78f22adb
                        icon="mdi:timer",
                        native_max_value=1440,
                        native_min_value=1,
                        native_unit_of_measurement=UnitOfTime.MINUTES,
                        native_step=1,
                    ),
                ),
                TuyaBLENumberMapping(
                    dp_id=103,
                    description=NumberEntityDescription(
<<<<<<< HEAD
                        key="countdown_duration_z2",
=======
                        key="countdown_duration_2",
                        name="CH2 Countdown",
>>>>>>> 78f22adb
                        icon="mdi:timer",
                        native_max_value=1440,
                        native_min_value=1,
                        native_unit_of_measurement=UnitOfTime.MINUTES,
                        native_step=1,
                    ),
                ),
            ],
            **dict.fromkeys(
                [
                    "hfgdqhho",
                    "qycalacn",
                    "fnlw6npo",
                    "jjqi2syk",
                ],  # Irrigation computer - dual outlet
                [
                    TuyaBLENumberMapping(
                        dp_id=106,
                        description=NumberEntityDescription(
                            key="countdown_duration_z1",
                            icon="mdi:timer",
                            native_max_value=1440,
                            native_min_value=1,
                            native_unit_of_measurement=UnitOfTime.MINUTES,
                            native_step=1,
                        ),
                    ),
                    TuyaBLENumberMapping(
                        dp_id=103,
                        description=NumberEntityDescription(
                            key="countdown_duration_z2",
                            icon="mdi:timer",
                            native_max_value=1440,
                            native_min_value=1,
                            native_unit_of_measurement=UnitOfTime.MINUTES,
                            native_step=1,
                        ),
                    ),
                ],
            ),
        },
    ),
    "sfkzq": TuyaBLECategoryNumberMapping(
        products={
            "0axr5s0b": [  # Valve Controller
                TuyaBLENumberMapping(
                    dp_id=11,
                    description=NumberEntityDescription(
                        key="countdown_duration",
                        icon="mdi:timer",
                        native_max_value=86400,
                        native_min_value=1,
                        native_unit_of_measurement=UnitOfTime.SECONDS,
                        native_step=1,
                    ),
                ),
            ],
            "nxquc5lb": [  # Smart water timer - SOP10
                TuyaBLENumberMapping(
                    dp_id=11,
                    description=NumberEntityDescription(
                        key="countdown",
                        icon="mdi:timer",
                        native_max_value=86400,
                        native_min_value=60,
                        native_unit_of_measurement=UnitOfTime.SECONDS,
                        native_step=1,
                    ),
                ),
            ],
        },
    ),
    "cl": TuyaBLECategoryNumberMapping(
        products={
            **dict.fromkeys(
                ["4pbr8eig", "qqdxfdht", "kcy0x4pi"],
                [
                    TuyaBLENumberMapping(
                        dp_id=105,
                        description=NumberEntityDescription(
                            key="cover_speed",
                            icon="mdi:speedometer",
                            native_max_value=40,
                            native_min_value=1,
                            native_step=1,
                            mode=NumberMode.BOX,
                        ),
                    )
                ],
            )
        },
    ),
}


def get_mapping_by_device(device: TuyaBLEDevice) -> list[TuyaBLECategoryNumberMapping]:
    category = mapping.get(device.category)
    if category is not None and category.products is not None:
        product_mapping = category.products.get(device.product_id)
        if product_mapping is not None:
            return product_mapping
        if category.mapping is not None:
            return category.mapping

    return []


class TuyaBLENumber(TuyaBLEEntity, NumberEntity):
    """Representation of a Tuya BLE Number."""

    def __init__(
        self,
        hass: HomeAssistant,
        coordinator: DataUpdateCoordinator,
        device: TuyaBLEDevice,
        product: TuyaBLEProductInfo,
        mapping: TuyaBLENumberMapping,
    ) -> None:
        super().__init__(hass, coordinator, device, product, mapping.description)
        self._mapping = mapping
        self._attr_mode = mapping.mode

    @property
    def native_value(self) -> float | None:
        """Return the entity value to represent the entity state."""
        if self._mapping.getter:
            return self._mapping.getter(self, self._product)

        datapoint = self._device.datapoints[self._mapping.dp_id]
        if datapoint:
            return datapoint.value / self._mapping.coefficient

        return self._mapping.description.native_min_value

    def set_native_value(self, value: float) -> None:
        """Set new value."""
        if self._mapping.setter:
            self._mapping.setter(self, self._product, value)
            return
        int_value = int(value * self._mapping.coefficient)
        datapoint = self._device.datapoints.get_or_create(
            self._mapping.dp_id,
            TuyaBLEDataPointType.DT_VALUE,
            int(int_value),
        )
        if datapoint:
            self._hass.create_task(datapoint.set_value(int_value))

    @property
    def available(self) -> bool:
        """Return if entity is available."""
        result = super().available
        if result and self._mapping.is_available:
            result = self._mapping.is_available(self, self._product)
        return result


async def async_setup_entry(
    hass: HomeAssistant,
    entry: ConfigEntry,
    async_add_entities: AddEntitiesCallback,
) -> None:
    """Set up the Tuya BLE sensors."""
    data: TuyaBLEData = hass.data[DOMAIN][entry.entry_id]
    mappings = get_mapping_by_device(data.device)
    entities: list[TuyaBLENumber] = []
    for mapping in mappings:
        if mapping.force_add or data.device.datapoints.has_id(
            mapping.dp_id, mapping.dp_type
        ):
            entities.append(
                TuyaBLENumber(
                    hass,
                    data.coordinator,
                    data.device,
                    data.product,
                    mapping,
                )
            )
    async_add_entities(entities)<|MERGE_RESOLUTION|>--- conflicted
+++ resolved
@@ -475,12 +475,8 @@
                 TuyaBLENumberMapping(
                     dp_id=106,
                     description=NumberEntityDescription(
-<<<<<<< HEAD
                         key="countdown_duration_z1",
-=======
-                        key="countdown_duration_1",
                         name="CH1 Countdown",
->>>>>>> 78f22adb
                         icon="mdi:timer",
                         native_max_value=1440,
                         native_min_value=1,
@@ -491,12 +487,8 @@
                 TuyaBLENumberMapping(
                     dp_id=103,
                     description=NumberEntityDescription(
-<<<<<<< HEAD
                         key="countdown_duration_z2",
-=======
-                        key="countdown_duration_2",
                         name="CH2 Countdown",
->>>>>>> 78f22adb
                         icon="mdi:timer",
                         native_max_value=1440,
                         native_min_value=1,
