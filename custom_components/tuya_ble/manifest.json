{
  "domain": "tuya_ble",
  "name": "Tuya BLE",
  "bluetooth": [
    {
      "connectable": true,
      "service_data_uuid": "0000a201-0000-1000-8000-00805f9b34fb"
    }
  ],
<<<<<<< HEAD
  "codeowners": ["@PlusPlus-ua, @Snuffy2, @kancelott, @scastiello"],
=======
  "codeowners": ["@jbsky"],
>>>>>>> 50862820
  "config_flow": true,
  "dependencies": ["bluetooth_adapters", "tuya"],
  "documentation": "https://github.com/scastiello/ha_tuya_ble",
  "requirements": ["tuya-iot-py-sdk==0.6.6", "pycountry>23.0.0"],
  "iot_class": "local_push",
  "version": "0.2.1"
}<|MERGE_RESOLUTION|>--- conflicted
+++ resolved
@@ -7,11 +7,7 @@
       "service_data_uuid": "0000a201-0000-1000-8000-00805f9b34fb"
     }
   ],
-<<<<<<< HEAD
-  "codeowners": ["@PlusPlus-ua, @Snuffy2, @kancelott, @scastiello"],
-=======
-  "codeowners": ["@jbsky"],
->>>>>>> 50862820
+  "codeowners": ["@PlusPlus-ua", "@Snuffy2", "@kancelott", "@scastiello", "@jbsky", "@CloCkWeRX"],
   "config_flow": true,
   "dependencies": ["bluetooth_adapters", "tuya"],
   "documentation": "https://github.com/scastiello/ha_tuya_ble",
