{
  "config": {
    "abort": {
      "no_unconfigured_devices": "No unconfigured devices found."
    },
    "error": {
      "device_not_registered": "Device is not registered in Tuya cloud",
      "invalid_auth": "[%key:common::config_flow::error::invalid_auth%]",
      "login_error": "Login error ({code}): {msg}"
    },
    "flow_title": "{name}",
    "step": {
      "device": {
        "data": {
          "address": "Tuya BLE device"
        },
        "description": "Select Tuya BLE device to setup. Device must be registered in the cloud using the mobile application. It's better to unbind the device from Tuya Bluetooth gateway, if any."
      },
      "login": {
        "data": {
          "access_id": "Tuya IoT Access ID",
          "access_secret": "Tuya IoT Access Secret",
          "country_code": "Country",
          "password": "[%key:common::config_flow::data::password%]",
          "username": "Account"
        },
        "description": "Tuya BLE requires obtaining encryption key from Tuya cloud. Almost all devices only need to access the cloud once during setup.\n\nRefer to documentation of Tuya integration to retrive the cloud credentials https://www.home-assistant.io/integrations/tuya/\n\nEnter your Tuya credentials."
      }
    }
  },
  "entity": {
    "button": {
      "push": {
        "name": "Push"
      },
      "ble_unlock_check": {
        "name": "Unlock"
      }
    },
    "number": {
      "brightness": {
        "name": "[%key:component::light::entity_component::_::state_attributes::brightness::name%]"
      },
      "carbon_dioxide_alarm_level": {
        "name": "Alarm level"
      },
      "down_position": {
        "name": "Down position"
      },
      "hold_time": {
        "name": "Hold time"
      },
      "reporting_period": {
        "name": "Reporting period"
      },
      "up_position": {
        "name": "Up position"
      },
      "recommended_water_intake": {
        "name": "Recommended water intake"
      },
      "program_repeats_count": {
        "name": "Repeats count"
      },
      "program_idle_position": {
        "name": "Idle position"
      },
      "countdown_duration": {
        "name": "Irrigation duration"
      },
      "countdown_duration_z1": {
        "name": "Irrigation duration - Zone 1"
      },
      "countdown_duration_z2": {
        "name": "Irrigation duration - Zone 2"
      },
<<<<<<< HEAD
      "beep_volume": {
        "name": "Lock Volume"
      },
      "language": {
        "name": "Lock Language"
      },
      "countdown": {
        "name": "Irrigation duration"
=======
      "cover_speed": {
        "name": "Motor Speed"
>>>>>>> 04f444a2
      }
    },
    "select": {
      "fingerbot_mode": {
        "name": "Mode",
        "state": {
          "program": "Program",
          "push": "Push",
          "switch": "[%key:component::switch::entity_component::_::name%]"
        }
      },
      "weather_delay": {
        "name": "Weather delay"
      },
      "smart_weather": {
        "name": "Smart weather"
      },
      "temperature_unit": {
        "name": "Temperature unit"
      },
      "reminder_mode": {
        "name": "Reminder mode",
        "state": {
          "interval_reminder": "Interval",
          "schedule_reminder": "Schedule"
        }
      },
      "beep_volume": {
        "name": "Lock Volume"
      }
    },
    "binary_sensor": {
      "low_battery": {
        "name": "[%key:component::sensor::entity_component::battery::name%]"
      }
    },
    "sensor": {
      "battery": {
        "name": "[%key:component::sensor::entity_component::battery::name%]"
      },
      "battery_charging": {
        "name": "Battery charging",
        "state": {
          "charged": "Charged",
          "charging": "[%key:component::binary_sensor::entity_component::battery_charging::state::on%]",
          "not_charging": "[%key:component::binary_sensor::entity_component::battery_charging::state::off%]"
        }
      },
      "battery_state": {
        "name": "Battery state",
        "state": {
          "high": "High",
          "low": "[%key:component::binary_sensor::entity_component::battery::state::on%]",
          "normal": "[%key:component::binary_sensor::entity_component::battery::state::off%]"
        }
      },
      "carbon_dioxide": {
        "name": "[%key:component::sensor::entity_component::carbon_dioxide::name%]"
      },
      "carbon_dioxide_alarm": {
        "name": "Carbon dioxide level",
        "state": {
          "alarm": "Alarm",
          "normal": "Normal"
        }
      },
      "humidity": {
        "name": "[%key:component::sensor::entity_component::humidity::name%]"
      },
      "moisture": {
        "name": "[%key:component::sensor::entity_component::moisture::name%]"
      },
      "signal_strength": {
        "name": "[%key:component::sensor::entity_component::signal_strength::name%]"
      },
      "temperature": {
        "name": "[%key:component::sensor::entity_component::temperature::name%]"
      },
      "water_intake": {
        "name": "Water intake"
      },
      "work_state": {
        "name": "Work state"
      },
      "residual_electricity": {
        "name": "Battery"
      },
      "alarm_lock": {
        "name": "Alarm"
      },
      "wrong_finger": {
        "name": "Wrong Fingerprint"
      },
      "wrong_password": {
        "name": "Wrong Password"
      },
      "low_battery": {
        "name": "Low Battery"
      },
      "time_left": {
        "name": "Remaining irrigation time"
      },
      "use_time_z1": {
        "name": "Last irrigation time - Zone 1"
      },
      "use_time_z2": {
<<<<<<< HEAD
        "name": "Last irrigation time - Zone 2"
=======
          "name": "Last irrigation time - Zone 2"
      },
      "cover_work_state": {
        "name": "Current State"
      }
    },
    "switch": {
      "programming_mode": {
        "name": "Programming Mode" 
      },
      "programming_switch": {
        "name": "Programming Switch"
      },
      "antifreeze": {
        "name": "Antifreeze"
      },
      "child_lock": {
        "name": "Child Lock"
      },
      "window_check": {
        "name": "Window Check"
>>>>>>> 04f444a2
      },
      "unlock_fingerprint": {
        "name": "Last used Fingerprint"
      },
      "unlock_card": {
        "name": "Last used Card"
      },
      "unlock_password": {
        "name": "Last used Password"
      },
      "use_time": {
        "name": "Accumulated use time"
      },
      "use_time_one": {
        "name": "Last irrigation time"
      },
      "switch": {
        "programming_mode": {
          "name": "Programming Mode"
        },
        "programming_switch": {
          "name": "Programming Switch"
        },
        "antifreeze": {
          "name": "Antifreeze"
        },
        "child_lock": {
          "name": "Child Lock"
        },
        "window_check": {
          "name": "Window Check"
        },
        "water_scale_proof": {
          "name": "Anti-scale"
        },
        "carbon_dioxide_alarm_switch": {
          "name": "Alarm enabled"
        },
        "carbon_dioxide_severely_exceed_alarm": {
          "name": "Severely exceed alarm"
        },
        "low_battery_alarm": {
          "name": "Low battery alarm"
        },
        "manual_control": {
          "name": "Manual control"
        },
        "program": {
          "name": "Program"
        },
        "program_repeat_forever": {
          "name": "Repeat forever"
        },
        "reverse_positions": {
          "name": "Reverse positions"
        },
        "switch": {
          "name": "[%key:component::switch::entity_component::_::name%]"
        },
        "lock_motor_state": {
          "name": "Motor State"
        },
        "water_valve": {
          "name": "Irrigation valve"
        },
        "water_valve_z1": {
          "name": "Irrigation valve - Zone 1"
        },
        "water_valve_z2": {
          "name": "Irrigation valve - Zone 2"
        },
        "weather_switch": {
          "name": "Weather switch"
        }
      },
      "text": {
        "program": {
          "name": "Program: position[/time];..."
        }
      }
<<<<<<< HEAD
=======
    },
    "cover": {
      "ble_blind_controller": {
        "name": "Blind Motor"
      },
      "ble_curtain_controller": {
        "name": "Curtain Motor"
      }
    }
  },
  "options": {
    "error": {
      "device_not_registered": "Device is not registered in Tuya cloud",
      "invalid_auth": "[%key:common::config_flow::error::invalid_auth%]",
      "login_error": "Login error ({code}): {msg}"
>>>>>>> 04f444a2
    },
    "options": {
      "error": {
        "device_not_registered": "Device is not registered in Tuya cloud",
        "invalid_auth": "[%key:common::config_flow::error::invalid_auth%]",
        "login_error": "Login error ({code}): {msg}"
      },
      "step": {
        "login": {
          "data": {
            "access_id": "Tuya IoT Access ID",
            "access_secret": "Tuya IoT Access Secret",
            "country_code": "Country",
            "password": "[%key:common::config_flow::data::password%]",
            "username": "Account"
          },
          "description": "Refer to documentation of Tuya integration to retrive the cloud credentials https://www.home-assistant.io/integrations/tuya/\n\nEnter your Tuya credentials."
        }
      }
    }
  }
}<|MERGE_RESOLUTION|>--- conflicted
+++ resolved
@@ -68,25 +68,21 @@
       "countdown_duration": {
         "name": "Irrigation duration"
       },
+
       "countdown_duration_z1": {
         "name": "Irrigation duration - Zone 1"
       },
       "countdown_duration_z2": {
         "name": "Irrigation duration - Zone 2"
       },
-<<<<<<< HEAD
       "beep_volume": {
-        "name": "Lock Volume"
+          "name": "Lock Volume"
       },
       "language": {
-        "name": "Lock Language"
-      },
+          "name": "Lock Language"
+        },
       "countdown": {
         "name": "Irrigation duration"
-=======
-      "cover_speed": {
-        "name": "Motor Speed"
->>>>>>> 04f444a2
       }
     },
     "select": {
@@ -115,7 +111,7 @@
         }
       },
       "beep_volume": {
-        "name": "Lock Volume"
+          "name": "Lock Volume"
       }
     },
     "binary_sensor": {
@@ -193,13 +189,16 @@
         "name": "Last irrigation time - Zone 1"
       },
       "use_time_z2": {
-<<<<<<< HEAD
         "name": "Last irrigation time - Zone 2"
-=======
-          "name": "Last irrigation time - Zone 2"
-      },
-      "cover_work_state": {
-        "name": "Current State"
+      },
+      "unlock_fingerprint": {
+        "name": "Last used Fingerprint"
+      },
+      "unlock_card": {
+        "name": "Last used Card"
+      },
+      "unlock_password": {
+        "name": "Last used Password"
       }
     },
     "switch": {
@@ -217,96 +216,50 @@
       },
       "window_check": {
         "name": "Window Check"
->>>>>>> 04f444a2
-      },
-      "unlock_fingerprint": {
-        "name": "Last used Fingerprint"
-      },
-      "unlock_card": {
-        "name": "Last used Card"
-      },
-      "unlock_password": {
-        "name": "Last used Password"
-      },
-      "use_time": {
-        "name": "Accumulated use time"
-      },
-      "use_time_one": {
-        "name": "Last irrigation time"
+      },
+      "water_scale_proof": {
+        "name": "Anti-scale"
+      },
+      "carbon_dioxide_alarm_switch": {
+        "name": "Alarm enabled"
+      },
+      "carbon_dioxide_severely_exceed_alarm": {
+        "name": "Severely exceed alarm"
+      },
+      "low_battery_alarm": {
+        "name": "Low battery alarm"
+      },
+      "manual_control": {
+        "name": "Manual control"
+      },
+      "program": {
+        "name": "Program"
+      },
+      "program_repeat_forever": {
+        "name": "Repeat forever"
+      },      
+      "reverse_positions": {
+        "name": "Reverse positions"
       },
       "switch": {
-        "programming_mode": {
-          "name": "Programming Mode"
-        },
-        "programming_switch": {
-          "name": "Programming Switch"
-        },
-        "antifreeze": {
-          "name": "Antifreeze"
-        },
-        "child_lock": {
-          "name": "Child Lock"
-        },
-        "window_check": {
-          "name": "Window Check"
-        },
-        "water_scale_proof": {
-          "name": "Anti-scale"
-        },
-        "carbon_dioxide_alarm_switch": {
-          "name": "Alarm enabled"
-        },
-        "carbon_dioxide_severely_exceed_alarm": {
-          "name": "Severely exceed alarm"
-        },
-        "low_battery_alarm": {
-          "name": "Low battery alarm"
-        },
-        "manual_control": {
-          "name": "Manual control"
-        },
-        "program": {
-          "name": "Program"
-        },
-        "program_repeat_forever": {
-          "name": "Repeat forever"
-        },
-        "reverse_positions": {
-          "name": "Reverse positions"
-        },
-        "switch": {
-          "name": "[%key:component::switch::entity_component::_::name%]"
-        },
-        "lock_motor_state": {
+        "name": "[%key:component::switch::entity_component::_::name%]"
+      },
+      "lock_motor_state": {
           "name": "Motor State"
-        },
-        "water_valve": {
+      },            
+      "water_valve": {
           "name": "Irrigation valve"
-        },
-        "water_valve_z1": {
+      },
+      "water_valve_z1": {
           "name": "Irrigation valve - Zone 1"
-        },
-        "water_valve_z2": {
+      },
+      "water_valve_z2": {
           "name": "Irrigation valve - Zone 2"
-        },
-        "weather_switch": {
-          "name": "Weather switch"
-        }
-      },
-      "text": {
-        "program": {
-          "name": "Program: position[/time];..."
-        }
-      }
-<<<<<<< HEAD
-=======
-    },
-    "cover": {
-      "ble_blind_controller": {
-        "name": "Blind Motor"
-      },
-      "ble_curtain_controller": {
-        "name": "Curtain Motor"
+      }	  
+    },
+    "text": {
+      "program": {
+        "name": "Program: position[/time];..."
       }
     }
   },
@@ -315,25 +268,17 @@
       "device_not_registered": "Device is not registered in Tuya cloud",
       "invalid_auth": "[%key:common::config_flow::error::invalid_auth%]",
       "login_error": "Login error ({code}): {msg}"
->>>>>>> 04f444a2
-    },
-    "options": {
-      "error": {
-        "device_not_registered": "Device is not registered in Tuya cloud",
-        "invalid_auth": "[%key:common::config_flow::error::invalid_auth%]",
-        "login_error": "Login error ({code}): {msg}"
-      },
-      "step": {
-        "login": {
-          "data": {
-            "access_id": "Tuya IoT Access ID",
-            "access_secret": "Tuya IoT Access Secret",
-            "country_code": "Country",
-            "password": "[%key:common::config_flow::data::password%]",
-            "username": "Account"
-          },
-          "description": "Refer to documentation of Tuya integration to retrive the cloud credentials https://www.home-assistant.io/integrations/tuya/\n\nEnter your Tuya credentials."
-        }
+    },
+    "step": {
+      "login": {
+        "data": {
+          "access_id": "Tuya IoT Access ID",
+          "access_secret": "Tuya IoT Access Secret",
+          "country_code": "Country",
+          "password": "[%key:common::config_flow::data::password%]",
+          "username": "Account"
+        },
+        "description": "Refer to documentation of Tuya integration to retrive the cloud credentials https://www.home-assistant.io/integrations/tuya/\n\nEnter your Tuya credentials."
       }
     }
   }
