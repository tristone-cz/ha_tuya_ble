--- conflicted
+++ resolved
@@ -68,8 +68,6 @@
       "countdown_duration": {
         "name": "Irrigation duration"
       },
-<<<<<<< HEAD
-
       "countdown_duration_z1": {
         "name": "Irrigation duration - Zone 1"
       },
@@ -82,8 +80,6 @@
       "language": {
           "name": "Lock Language"
         },
-=======
->>>>>>> 2cd6ef73
       "countdown": {
         "name": "Irrigation duration"
       }
@@ -189,7 +185,6 @@
         "name": "Low Battery"
       },
       "time_left": {
-<<<<<<< HEAD
         "name": "Remaining irrigation time"
       },
       "use_time_z1": {
@@ -206,9 +201,6 @@
       },
       "unlock_password": {
         "name": "Last used Password"
-      }
-=======
-          "name": "Remaining irrigation time"
       },
       "use_time": {
           "name": "Accumulated use time"
@@ -216,7 +208,6 @@
       "use_time_one": {
         "name": "Last irrigation time"
     }
->>>>>>> 2cd6ef73
     },
     "switch": {
       "programming_mode": {
@@ -267,18 +258,15 @@
       "water_valve": {
           "name": "Irrigation valve"
       },
-<<<<<<< HEAD
       "water_valve_z1": {
           "name": "Irrigation valve - Zone 1"
       },
       "water_valve_z2": {
           "name": "Irrigation valve - Zone 2"
-      }	  
-=======
+      },
       "weather_switch" {
         "name": "Weather switch"
       }
->>>>>>> 2cd6ef73
     },
     "text": {
       "program": {
