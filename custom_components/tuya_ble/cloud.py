--- conflicted
+++ resolved
@@ -48,7 +48,6 @@
     TUYA_API_FACTORY_INFO_URL,
     TUYA_API_DEVICE_SPECIFICATION,
     TUYA_FACTORY_INFO_MAC,
-<<<<<<< HEAD
     TUYA_API_DEVICES_URL,
     TUYA_API_FACTORY_INFO_URL,
     TUYA_FACTORY_INFO_MAC,
@@ -56,10 +55,8 @@
     CONF_ACCESS_SECRET,
     CONF_AUTH_TYPE,
     SMARTLIFE_APP,
-=======
     TUYA_RESPONSE_RESULT,
     TUYA_RESPONSE_SUCCESS,
->>>>>>> d03c9ac5
 )
 
 _LOGGER = logging.getLogger(__name__)
