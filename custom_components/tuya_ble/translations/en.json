{
  "config": {
    "abort": {
      "no_unconfigured_devices": "No unconfigured devices found."
    },
    "error": {
      "device_not_registered": "Device is not registered in Tuya cloud",
      "invalid_auth": "[%key:common::config_flow::error::invalid_auth%]",
      "login_error": "Login error ({code}): {msg}"
    },
    "flow_title": "{name}",
    "step": {
      "device": {
        "data": {
          "address": "Tuya BLE device"
        },
        "description": "Select Tuya BLE device to setup. Device must be registered in the cloud using the mobile application. It's better to unbind the device from Tuya Bluetooth gateway, if any."
      },
      "login": {
        "data": {
          "access_id": "Tuya IoT Access ID",
          "access_secret": "Tuya IoT Access Secret",
          "country_code": "Country",
          "password": "[%key:common::config_flow::data::password%]",
          "username": "Account"
        },
        "description": "Tuya BLE requires obtaining encryption key from Tuya cloud. Almost all devices only need to access the cloud once during setup.\n\nRefer to documentation of Tuya integration to retrive the cloud credentials https://www.home-assistant.io/integrations/tuya/\n\nEnter your Tuya credentials."
      }
    }
  },
  "entity": {
    "button": {
      "push": {
        "name": "Push"
      },
      "bluetooth_unlock": {
        "name": "Unlock"
      }
    },
    "number": {
      "brightness": {
        "name": "[%key:component::light::entity_component::_::state_attributes::brightness::name%]"
      },
      "carbon_dioxide_alarm_level": {
        "name": "Alarm level"
      },
      "down_position": {
        "name": "Down position"
      },
      "hold_time": {
        "name": "Hold time"
      },
      "reporting_period": {
        "name": "Reporting period"
      },
      "up_position": {
        "name": "Up position"
      },
      "recommended_water_intake": {
        "name": "Recommended water intake"
      },
      "program_repeats_count": {
        "name": "Repeats count"
      },
      "program_idle_position": {
        "name": "Idle position"
      },
      "countdown_duration": {
        "name": "Irrigation duration"
      }
    },
    "select": {
      "fingerbot_mode": {
        "name": "Mode",
        "state": {
          "program": "Program",
          "push": "Push",
          "switch": "[%key:component::switch::entity_component::_::name%]"
        }
      },
      "temperature_unit": {
        "name": "Temperature unit"
      },
      "reminder_mode": {
        "name": "Reminder mode",
        "state": {
          "interval_reminder": "Interval",
          "schedule_reminder": "Schedule"
        }
      },
      "beep_volume": {
          "name": "Lock Volume"
      }
    },
<<<<<<< HEAD
    "binary_sensor": {
      "low_battery": {
        "name": "[%key:component::sensor::entity_component::battery::name%]"
      },
      "lock_motor_state": {
          "name": "Motor State"
      }
    },
    "sensor": {
      "battery": {
        "name": "[%key:component::sensor::entity_component::battery::name%]"
      },
      "battery_charging": {
        "name": "Battery charging",
        "state": {
          "charged": "Charged",
          "charging": "[%key:component::binary_sensor::entity_component::battery_charging::state::on%]",
          "not_charging": "[%key:component::binary_sensor::entity_component::battery_charging::state::off%]"
        }
      },
      "battery_state": {
        "name": "Battery state",
        "state": {
          "high": "High",
          "low": "[%key:component::binary_sensor::entity_component::battery::state::on%]",
          "normal": "[%key:component::binary_sensor::entity_component::battery::state::off%]"
        }
      },
      "carbon_dioxide": {
        "name": "[%key:component::sensor::entity_component::carbon_dioxide::name%]"
      },
      "carbon_dioxide_alarm": {
        "name": "Carbon dioxide level",
        "state": {
          "alarm": "Alarm",
          "normal": "Normal"
=======
    "entity": {
        "binary_sensor": {
            "low_battery": {
                "name": "Battery"
            }
        },
        "button": {
            "push": {
                "name": "Push"
            }
        },
        "number": {
            "brightness": {
                "name": "Brightness"
            },
            "carbon_dioxide_alarm_level": {
                "name": "Alarm level"
            },
            "countdown_duration": {
                "name": "Irrigation duration"
            },
            "countdown_duration_z1": {
                "name": "Irrigation duration - Zone 1"
            },
            "countdown_duration_z2": {
                "name": "Irrigation duration - Zone 2"
            },
            "down_position": {
                "name": "Down position"
            },
            "hold_time": {
                "name": "Hold time"
            },
            "program_idle_position": {
                "name": "Idle position"
            },
            "program_repeats_count": {
                "name": "Repeats count"
            },
            "recommended_water_intake": {
                "name": "Recommended water intake"
            },
            "reporting_period": {
                "name": "Reporting period"
            },
            "up_position": {
                "name": "Up position"
            }
        },
        "select": {
            "beep_volume": {
                "name": "Lock Volume"
            },
            "fingerbot_mode": {
                "name": "Mode",
                "state": {
                    "program": "Program",
                    "push": "Push",
                    "switch": "Switch"
                }
            },
            "reminder_mode": {
                "name": "Reminder mode",
                "state": {
                    "interval_reminder": "Interval",
                    "schedule_reminder": "Schedule"
                }
            },
            "temperature_unit": {
                "name": "Temperature unit"
            }
        },
        "sensor": {
            "alarm_lock": {
                "name": "Alarm"
            },
            "battery": {
                "name": "Battery"
            },
            "battery_charging": {
                "name": "Battery charging",
                "state": {
                    "charged": "Charged",
                    "charging": "Charging",
                    "not_charging": "Not charging"
                }
            },
            "battery_state": {
                "name": "Battery state",
                "state": {
                    "high": "High",
                    "low": "Low",
                    "normal": "Normal"
                }
            },
            "carbon_dioxide": {
                "name": "Carbon dioxide"
            },
            "carbon_dioxide_alarm": {
                "name": "Carbon dioxide level",
                "state": {
                    "alarm": "Alarm",
                    "normal": "Normal"
                }
            },
            "humidity": {
                "name": "Humidity"
            },
            "low_battery": {
                "name": "Low Battery"
            },
            "moisture": {
                "name": "Moisture"
            },
            "residual_electricity": {
                "name": "Battery"
            },
            "signal_strength": {
                "name": "Signal strength"
            },
            "temperature": {
                "name": "Temperature"
            },
            "time_left": {
                "name": "Remaining irrigation time"
            },
            "use_time_z1": {
                "name": "Last irrigation time - Zone 1"
            },
            "use_time_z2": {
                "name": "Last irrigation time - Zone 2"
            },
            "water_intake": {
                "name": "Water intake"
            },
            "wrong_finger": {
                "name": "Wrong Fingerprint"
            },
            "wrong_password": {
                "name": "Wrong Password"
            }
        },
        "switch": {
            "antifreeze": {
                "name": "Antifreeze"
            },
            "carbon_dioxide_alarm_switch": {
                "name": "Alarm enabled"
            },
            "carbon_dioxide_severely_exceed_alarm": {
                "name": "Severely exceed alarm"
            },
            "child_lock": {
                "name": "Child Lock"
            },
            "lock_motor_state": {
                "name": "Motor State"
            },
            "low_battery_alarm": {
                "name": "Low battery alarm"
            },
            "manual_control": {
                "name": "Manual control"
            },
            "program": {
                "name": "Program"
            },
            "program_repeat_forever": {
                "name": "Repeat forever"
            },
            "programming_mode": {
                "name": "Programming Mode"
            },
            "programming_switch": {
                "name": "Programming Switch"
            },
            "reverse_positions": {
                "name": "Reverse positions"
            },
            "switch": {
                "name": "Switch"
            },
            "water_scale_proof": {
                "name": "Anti-scale"
            },
            "water_valve": {
                "name": "Irrigation valve"
            },
            "water_valve_z1": {
                "name": "Irrigation valve - Zone 1"
            },
            "water_valve_z2": {
                "name": "Irrigation valve - Zone 2"
            },
            "window_check": {
                "name": "Window Check"
            }
        },
        "text": {
            "program": {
                "name": "Program: position[/time];..."
            }
>>>>>>> 28d8950a
        }
      },
      "humidity": {
        "name": "[%key:component::sensor::entity_component::humidity::name%]"
      },
      "moisture": {
        "name": "[%key:component::sensor::entity_component::moisture::name%]"
      },
      "signal_strength": {
        "name": "[%key:component::sensor::entity_component::signal_strength::name%]"
      },
      "temperature": {
        "name": "[%key:component::sensor::entity_component::temperature::name%]"
      },
      "water_intake": {
        "name": "Water intake"
      },
      "residual_electricity": {
          "name": "Battery"
      },
      "alarm_lock": {
          "name": "Alarm"
      },
      "wrong_finger": {
          "name": "Wrong Fingerprint"
      },
      "wrong_password": {
          "name": "Wrong Password"
      },
      "low_battery": {
          "name": "Low Battery"
      },
      "time_left": {
          "name": "Remaining irrigation time"
      }
    },
    "switch": {
      "programming_mode": {
        "name": "Programming Mode" 
      },
      "programming_switch": {
        "name": "Programming Switch"
      },
      "antifreeze": {
        "name": "Antifreeze"
      },
      "child_lock": {
        "name": "Child Lock"
      },
      "window_check": {
        "name": "Window Check"
      },
      "water_scale_proof": {
        "name": "Anti-scale"
      },
      "carbon_dioxide_alarm_switch": {
        "name": "Alarm enabled"
      },
      "carbon_dioxide_severely_exceed_alarm": {
        "name": "Severely exceed alarm"
      },
      "low_battery_alarm": {
        "name": "Low battery alarm"
      },
      "manual_control": {
        "name": "Manual control"
      },
      "program": {
        "name": "Program"
      },
      "program_repeat_forever": {
        "name": "Repeat forever"
      },      
      "reverse_positions": {
        "name": "Reverse positions"
      },
      "switch": {
        "name": "[%key:component::switch::entity_component::_::name%]"
      },
      "lock_motor_state": {
          "name": "Motor State"
      },            
      "water_valve": {
          "name": "Irrigation valve"
      }    
    },
    "text": {
      "program": {
        "name": "Program: position[/time];..."
      }
    }
  },
  "options": {
    "error": {
      "device_not_registered": "Device is not registered in Tuya cloud",
      "invalid_auth": "[%key:common::config_flow::error::invalid_auth%]",
      "login_error": "Login error ({code}): {msg}"
    },
    "step": {
      "login": {
        "data": {
          "access_id": "Tuya IoT Access ID",
          "access_secret": "Tuya IoT Access Secret",
          "country_code": "Country",
          "password": "[%key:common::config_flow::data::password%]",
          "username": "Account"
        },
        "description": "Refer to documentation of Tuya integration to retrive the cloud credentials https://www.home-assistant.io/integrations/tuya/\n\nEnter your Tuya credentials."
      }
    }
  }
}<|MERGE_RESOLUTION|>--- conflicted
+++ resolved
@@ -3,10 +3,209 @@
     "abort": {
       "no_unconfigured_devices": "No unconfigured devices found."
     },
-    "error": {
-      "device_not_registered": "Device is not registered in Tuya cloud",
-      "invalid_auth": "[%key:common::config_flow::error::invalid_auth%]",
-      "login_error": "Login error ({code}): {msg}"
+    "entity": {
+        "binary_sensor": {
+            "low_battery": {
+                "name": "Battery"
+            }
+        },
+        "button": {
+            "push": {
+                "name": "Push"
+            }
+        },
+        "number": {
+            "brightness": {
+                "name": "Brightness"
+            },
+            "carbon_dioxide_alarm_level": {
+                "name": "Alarm level"
+            },
+            "countdown_duration": {
+                "name": "Irrigation duration"
+            },
+            "countdown_duration_z1": {
+                "name": "Irrigation duration - Zone 1"
+            },
+            "countdown_duration_z2": {
+                "name": "Irrigation duration - Zone 2"
+            },
+            "down_position": {
+                "name": "Down position"
+            },
+            "hold_time": {
+                "name": "Hold time"
+            },
+            "program_idle_position": {
+                "name": "Idle position"
+            },
+            "program_repeats_count": {
+                "name": "Repeats count"
+            },
+            "recommended_water_intake": {
+                "name": "Recommended water intake"
+            },
+            "reporting_period": {
+                "name": "Reporting period"
+            },
+            "up_position": {
+                "name": "Up position"
+            }
+        },
+        "select": {
+            "beep_volume": {
+                "name": "Lock Volume"
+            },
+            "fingerbot_mode": {
+                "name": "Mode",
+                "state": {
+                    "program": "Program",
+                    "push": "Push",
+                    "switch": "Switch"
+                }
+            },
+            "reminder_mode": {
+                "name": "Reminder mode",
+                "state": {
+                    "interval_reminder": "Interval",
+                    "schedule_reminder": "Schedule"
+                }
+            },
+            "temperature_unit": {
+                "name": "Temperature unit"
+            }
+        },
+        "sensor": {
+            "alarm_lock": {
+                "name": "Alarm"
+            },
+            "battery": {
+                "name": "Battery"
+            },
+            "battery_charging": {
+                "name": "Battery charging",
+                "state": {
+                    "charged": "Charged",
+                    "charging": "Charging",
+                    "not_charging": "Not charging"
+                }
+            },
+            "battery_state": {
+                "name": "Battery state",
+                "state": {
+                    "high": "High",
+                    "low": "Low",
+                    "normal": "Normal"
+                }
+            },
+            "carbon_dioxide": {
+                "name": "Carbon dioxide"
+            },
+            "carbon_dioxide_alarm": {
+                "name": "Carbon dioxide level",
+                "state": {
+                    "alarm": "Alarm",
+                    "normal": "Normal"
+                }
+            },
+            "humidity": {
+                "name": "Humidity"
+            },
+            "low_battery": {
+                "name": "Low Battery"
+            },
+            "moisture": {
+                "name": "Moisture"
+            },
+            "residual_electricity": {
+                "name": "Battery"
+            },
+            "signal_strength": {
+                "name": "Signal strength"
+            },
+            "temperature": {
+                "name": "Temperature"
+            },
+            "time_left": {
+                "name": "Remaining irrigation time"
+            },
+            "use_time_z1": {
+                "name": "Last irrigation time - Zone 1"
+            },
+            "use_time_z2": {
+                "name": "Last irrigation time - Zone 2"
+            },
+            "water_intake": {
+                "name": "Water intake"
+            },
+            "wrong_finger": {
+                "name": "Wrong Fingerprint"
+            },
+            "wrong_password": {
+                "name": "Wrong Password"
+            }
+        },
+        "switch": {
+            "antifreeze": {
+                "name": "Antifreeze"
+            },
+            "carbon_dioxide_alarm_switch": {
+                "name": "Alarm enabled"
+            },
+            "carbon_dioxide_severely_exceed_alarm": {
+                "name": "Severely exceed alarm"
+            },
+            "child_lock": {
+                "name": "Child Lock"
+            },
+            "lock_motor_state": {
+                "name": "Motor State"
+            },
+            "low_battery_alarm": {
+                "name": "Low battery alarm"
+            },
+            "manual_control": {
+                "name": "Manual control"
+            },
+            "program": {
+                "name": "Program"
+            },
+            "program_repeat_forever": {
+                "name": "Repeat forever"
+            },
+            "programming_mode": {
+                "name": "Programming Mode"
+            },
+            "programming_switch": {
+                "name": "Programming Switch"
+            },
+            "reverse_positions": {
+                "name": "Reverse positions"
+            },
+            "switch": {
+                "name": "Switch"
+            },
+            "water_scale_proof": {
+                "name": "Anti-scale"
+            },
+            "water_valve": {
+                "name": "Irrigation valve"
+            },
+            "water_valve_z1": {
+                "name": "Irrigation valve - Zone 1"
+            },
+            "water_valve_z2": {
+                "name": "Irrigation valve - Zone 2"
+            },
+            "window_check": {
+                "name": "Window Check"
+            }
+        },
+        "text": {
+            "program": {
+                "name": "Program: position[/time];..."
+            }
+        }
     },
     "flow_title": "{name}",
     "step": {
@@ -92,7 +291,6 @@
           "name": "Lock Volume"
       }
     },
-<<<<<<< HEAD
     "binary_sensor": {
       "low_battery": {
         "name": "[%key:component::sensor::entity_component::battery::name%]"
@@ -129,210 +327,6 @@
         "state": {
           "alarm": "Alarm",
           "normal": "Normal"
-=======
-    "entity": {
-        "binary_sensor": {
-            "low_battery": {
-                "name": "Battery"
-            }
-        },
-        "button": {
-            "push": {
-                "name": "Push"
-            }
-        },
-        "number": {
-            "brightness": {
-                "name": "Brightness"
-            },
-            "carbon_dioxide_alarm_level": {
-                "name": "Alarm level"
-            },
-            "countdown_duration": {
-                "name": "Irrigation duration"
-            },
-            "countdown_duration_z1": {
-                "name": "Irrigation duration - Zone 1"
-            },
-            "countdown_duration_z2": {
-                "name": "Irrigation duration - Zone 2"
-            },
-            "down_position": {
-                "name": "Down position"
-            },
-            "hold_time": {
-                "name": "Hold time"
-            },
-            "program_idle_position": {
-                "name": "Idle position"
-            },
-            "program_repeats_count": {
-                "name": "Repeats count"
-            },
-            "recommended_water_intake": {
-                "name": "Recommended water intake"
-            },
-            "reporting_period": {
-                "name": "Reporting period"
-            },
-            "up_position": {
-                "name": "Up position"
-            }
-        },
-        "select": {
-            "beep_volume": {
-                "name": "Lock Volume"
-            },
-            "fingerbot_mode": {
-                "name": "Mode",
-                "state": {
-                    "program": "Program",
-                    "push": "Push",
-                    "switch": "Switch"
-                }
-            },
-            "reminder_mode": {
-                "name": "Reminder mode",
-                "state": {
-                    "interval_reminder": "Interval",
-                    "schedule_reminder": "Schedule"
-                }
-            },
-            "temperature_unit": {
-                "name": "Temperature unit"
-            }
-        },
-        "sensor": {
-            "alarm_lock": {
-                "name": "Alarm"
-            },
-            "battery": {
-                "name": "Battery"
-            },
-            "battery_charging": {
-                "name": "Battery charging",
-                "state": {
-                    "charged": "Charged",
-                    "charging": "Charging",
-                    "not_charging": "Not charging"
-                }
-            },
-            "battery_state": {
-                "name": "Battery state",
-                "state": {
-                    "high": "High",
-                    "low": "Low",
-                    "normal": "Normal"
-                }
-            },
-            "carbon_dioxide": {
-                "name": "Carbon dioxide"
-            },
-            "carbon_dioxide_alarm": {
-                "name": "Carbon dioxide level",
-                "state": {
-                    "alarm": "Alarm",
-                    "normal": "Normal"
-                }
-            },
-            "humidity": {
-                "name": "Humidity"
-            },
-            "low_battery": {
-                "name": "Low Battery"
-            },
-            "moisture": {
-                "name": "Moisture"
-            },
-            "residual_electricity": {
-                "name": "Battery"
-            },
-            "signal_strength": {
-                "name": "Signal strength"
-            },
-            "temperature": {
-                "name": "Temperature"
-            },
-            "time_left": {
-                "name": "Remaining irrigation time"
-            },
-            "use_time_z1": {
-                "name": "Last irrigation time - Zone 1"
-            },
-            "use_time_z2": {
-                "name": "Last irrigation time - Zone 2"
-            },
-            "water_intake": {
-                "name": "Water intake"
-            },
-            "wrong_finger": {
-                "name": "Wrong Fingerprint"
-            },
-            "wrong_password": {
-                "name": "Wrong Password"
-            }
-        },
-        "switch": {
-            "antifreeze": {
-                "name": "Antifreeze"
-            },
-            "carbon_dioxide_alarm_switch": {
-                "name": "Alarm enabled"
-            },
-            "carbon_dioxide_severely_exceed_alarm": {
-                "name": "Severely exceed alarm"
-            },
-            "child_lock": {
-                "name": "Child Lock"
-            },
-            "lock_motor_state": {
-                "name": "Motor State"
-            },
-            "low_battery_alarm": {
-                "name": "Low battery alarm"
-            },
-            "manual_control": {
-                "name": "Manual control"
-            },
-            "program": {
-                "name": "Program"
-            },
-            "program_repeat_forever": {
-                "name": "Repeat forever"
-            },
-            "programming_mode": {
-                "name": "Programming Mode"
-            },
-            "programming_switch": {
-                "name": "Programming Switch"
-            },
-            "reverse_positions": {
-                "name": "Reverse positions"
-            },
-            "switch": {
-                "name": "Switch"
-            },
-            "water_scale_proof": {
-                "name": "Anti-scale"
-            },
-            "water_valve": {
-                "name": "Irrigation valve"
-            },
-            "water_valve_z1": {
-                "name": "Irrigation valve - Zone 1"
-            },
-            "water_valve_z2": {
-                "name": "Irrigation valve - Zone 2"
-            },
-            "window_check": {
-                "name": "Window Check"
-            }
-        },
-        "text": {
-            "program": {
-                "name": "Program: position[/time];..."
-            }
->>>>>>> 28d8950a
         }
       },
       "humidity": {
