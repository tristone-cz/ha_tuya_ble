{
  "config": {
    "abort": {
      "no_unconfigured_devices": "No unconfigured devices found."
    },
    "error": {
      "device_not_registered": "Device is not registered in Tuya cloud",
      "invalid_auth": "[%key:common::config_flow::error::invalid_auth%]",
      "login_error": "Login error ({code}): {msg}"
    },
    "flow_title": "{name}",
    "step": {
      "device": {
        "data": {
          "address": "Tuya BLE device"
        },
        "description": "Select Tuya BLE device to setup. Device must be registered in the cloud using the mobile application. It's better to unbind the device from Tuya Bluetooth gateway, if any."
      },
      "login": {
        "data": {
          "access_id": "Tuya IoT Access ID",
          "access_secret": "Tuya IoT Access Secret",
          "country_code": "Country",
          "password": "[%key:common::config_flow::data::password%]",
          "username": "Account"
        },
<<<<<<< HEAD
        "flow_title": "{name}",
        "step": {
            "device": {
                "data": {
                    "address": "Tuya BLE device"
                },
                "description": "Select Tuya BLE device to setup. Device must be registered in the cloud using the mobile application. It's better to unbind the device from Tuya Bluetooth gateway, if any."
            },
            "login": {
                "data": {
                    "access_id": "Tuya IoT Access ID",
                    "access_secret": "Tuya IoT Access Secret",
                    "country_code": "Country",
                    "password": "Password",
                    "username": "Account"
                },
                "description": "Tuya BLE requires obtaining encryption key from Tuya cloud. Almost all devices only need to access the cloud once during setup.\n\nRefer to documentation of Tuya integration to retrieve the cloud credentials https://www.home-assistant.io/integrations/tuya/\n\nEnter your Tuya credentials."
            }
=======
        "description": "Tuya BLE requires obtaining encryption key from Tuya cloud. Almost all devices only need to access the cloud once during setup.\n\nRefer to documentation of Tuya integration to retrive the cloud credentials https://www.home-assistant.io/integrations/tuya/\n\nEnter your Tuya credentials."
      }
    }
  },
  "entity": {
    "button": {
      "push": {
        "name": "Push"
      },
      "bluetooth_unlock": {
        "name": "Unlock"
      }
    },
    "number": {
      "brightness": {
        "name": "[%key:component::light::entity_component::_::state_attributes::brightness::name%]"
      },
      "carbon_dioxide_alarm_level": {
        "name": "Alarm level"
      },
      "down_position": {
        "name": "Down position"
      },
      "hold_time": {
        "name": "Hold time"
      },
      "reporting_period": {
        "name": "Reporting period"
      },
      "up_position": {
        "name": "Up position"
      },
      "recommended_water_intake": {
        "name": "Recommended water intake"
      },
      "program_repeats_count": {
        "name": "Repeats count"
      },
      "program_idle_position": {
        "name": "Idle position"
      },
      "countdown_duration": {
        "name": "Irrigation duration"
      }
    },
    "select": {
      "fingerbot_mode": {
        "name": "Mode",
        "state": {
          "program": "Program",
          "push": "Push",
          "switch": "[%key:component::switch::entity_component::_::name%]"
>>>>>>> 4c67d8eb
        }
      },
      "temperature_unit": {
        "name": "Temperature unit"
      },
      "reminder_mode": {
        "name": "Reminder mode",
        "state": {
          "interval_reminder": "Interval",
          "schedule_reminder": "Schedule"
        }
      },
      "beep_volume": {
          "name": "Lock Volume"
      }
    },
<<<<<<< HEAD
    "entity": {
        "binary_sensor": {
            "low_battery": {
                "name": "Battery"
            }
        },
        "button": {
            "push": {
                "name": "Push"
            },
            "ble_unlock_check": {
              "name": "Unlock"
            }
        },
        "number": {
            "brightness": {
                "name": "Brightness"
            },
            "carbon_dioxide_alarm_level": {
                "name": "Alarm level"
            },
            "countdown_duration": {
                "name": "Irrigation duration"
            },
            "countdown_duration_z1": {
                "name": "Irrigation duration - Zone 1"
            },
            "countdown_duration_z2": {
                "name": "Irrigation duration - Zone 2"
            },
            "countdown": {
                "name": "Irrigation duration"
            },
            "down_position": {
                "name": "Down position"
            },
            "hold_time": {
                "name": "Hold time"
            },
            "program_idle_position": {
                "name": "Idle position"
            },
            "program_repeats_count": {
                "name": "Repeats count"
            },
            "recommended_water_intake": {
                "name": "Recommended water intake"
            },
            "reporting_period": {
                "name": "Reporting period"
            },
            "up_position": {
                "name": "Up position"
            },
            "ble_unlock_check": {
              "name": "Unlock"
            }
        },
        "select": {
            "beep_volume": {
                "name": "Lock Volume"
            },
            "language": {
                "name": "Lock Language"
            },
            "fingerbot_mode": {
                "name": "Mode",
                "state": {
                    "program": "Program",
                    "push": "Push",
                    "switch": "Switch"
                }
            },
            "weather_delay": {
                "name": "Weather delay"
            },
            "smart_weather": {
                "name": "Smart weather"
            },
            "reminder_mode": {
                "name": "Reminder mode",
                "state": {
                    "interval_reminder": "Interval",
                    "schedule_reminder": "Schedule"
                }
            },
            "temperature_unit": {
                "name": "Temperature unit"
            }
        },
        "sensor": {
            "alarm_lock": {
                "name": "Alarm"
            },
            "battery": {
                "name": "Battery"
            },
            "battery_charging": {
                "name": "Battery charging",
                "state": {
                    "charged": "Charged",
                    "charging": "Charging",
                    "not_charging": "Not charging"
                }
            },
            "battery_state": {
                "name": "Battery state",
                "state": {
                    "high": "High",
                    "low": "Low",
                    "normal": "Normal"
                }
            },
            "carbon_dioxide": {
                "name": "Carbon dioxide"
            },
            "carbon_dioxide_alarm": {
                "name": "Carbon dioxide level",
                "state": {
                    "alarm": "Alarm",
                    "normal": "Normal"
                }
            },
            "humidity": {
                "name": "Humidity"
            },
            "low_battery": {
                "name": "Low Battery"
            },
            "moisture": {
                "name": "Moisture"
            },
            "work_state": {
                "name": "Work state"
            },
            "residual_electricity": {
                "name": "Battery"
            },
            "signal_strength": {
                "name": "Signal strength"
            },
            "temperature": {
                "name": "Temperature"
            },
            "time_left": {
                "name": "Remaining irrigation time"
            },
            "use_time_z1": {
                "name": "Last irrigation time - Zone 1"
            },
            "use_time_z2": {
                "name": "Last irrigation time - Zone 2"
            },
            "use_time": {
                "name": "Accumulated use time"
            },
            "use_time_one": {
                "name": "Last irrigation time"
            },
            "water_intake": {
                "name": "Water intake"
            },
            "wrong_finger": {
                "name": "Wrong Fingerprint"
            },
            "wrong_password": {
                "name": "Wrong Password"
            },
            "unlock_fingerprint": {
                "name": "Last used Fingerprint"
            },
            "unlock_card": {
                "name": "Last used Card"
            },
            "unlock_password": {
                "name": "Last used Password"
            }
        },
        "switch": {
            "antifreeze": {
                "name": "Antifreeze"
            },
            "carbon_dioxide_alarm_switch": {
                "name": "Alarm enabled"
            },
            "carbon_dioxide_severely_exceed_alarm": {
                "name": "Severely exceed alarm"
            },
            "child_lock": {
                "name": "Child Lock"
            },
            "lock_motor_state": {
                "name": "Motor State"
            },
            "low_battery_alarm": {
                "name": "Low battery alarm"
            },
            "manual_control": {
                "name": "Manual control"
            },
            "program": {
                "name": "Program"
            },
            "program_repeat_forever": {
                "name": "Repeat forever"
            },
            "programming_mode": {
                "name": "Programming Mode"
            },
            "programming_switch": {
                "name": "Programming Switch"
            },
            "reverse_positions": {
                "name": "Reverse positions"
            },
            "switch": {
                "name": "Switch"
            },
            "water_scale_proof": {
                "name": "Anti-scale"
            },
            "water_valve": {
                "name": "Irrigation valve"
            },
            "water_valve_z1": {
                "name": "Irrigation valve - Zone 1"
            },
            "water_valve_z2": {
                "name": "Irrigation valve - Zone 2"
            },
            "weather_switch": {
                "name": "Weather switch"
            },
            "window_check": {
                "name": "Window Check"
            }
        },
        "text": {
            "program": {
                "name": "Program: position[/time];..."
            }
=======
    "binary_sensor": {
      "low_battery": {
        "name": "[%key:component::sensor::entity_component::battery::name%]"
      },
      "lock_motor_state": {
          "name": "Motor State"
      }
    },
    "sensor": {
      "battery": {
        "name": "[%key:component::sensor::entity_component::battery::name%]"
      },
      "battery_charging": {
        "name": "Battery charging",
        "state": {
          "charged": "Charged",
          "charging": "[%key:component::binary_sensor::entity_component::battery_charging::state::on%]",
          "not_charging": "[%key:component::binary_sensor::entity_component::battery_charging::state::off%]"
        }
      },
      "battery_state": {
        "name": "Battery state",
        "state": {
          "high": "High",
          "low": "[%key:component::binary_sensor::entity_component::battery::state::on%]",
          "normal": "[%key:component::binary_sensor::entity_component::battery::state::off%]"
        }
      },
      "carbon_dioxide": {
        "name": "[%key:component::sensor::entity_component::carbon_dioxide::name%]"
      },
      "carbon_dioxide_alarm": {
        "name": "Carbon dioxide level",
        "state": {
          "alarm": "Alarm",
          "normal": "Normal"
>>>>>>> 4c67d8eb
        }
      },
      "humidity": {
        "name": "[%key:component::sensor::entity_component::humidity::name%]"
      },
      "moisture": {
        "name": "[%key:component::sensor::entity_component::moisture::name%]"
      },
      "signal_strength": {
        "name": "[%key:component::sensor::entity_component::signal_strength::name%]"
      },
      "temperature": {
        "name": "[%key:component::sensor::entity_component::temperature::name%]"
      },
      "water_intake": {
        "name": "Water intake"
      },
      "residual_electricity": {
          "name": "Battery"
      },
      "alarm_lock": {
          "name": "Alarm"
      },
      "wrong_finger": {
          "name": "Wrong Fingerprint"
      },
      "wrong_password": {
          "name": "Wrong Password"
      },
      "low_battery": {
          "name": "Low Battery"
      },
      "time_left": {
          "name": "Remaining irrigation time"
      }
    },
    "switch": {
      "programming_mode": {
        "name": "Programming Mode" 
      },
      "programming_switch": {
        "name": "Programming Switch"
      },
      "antifreeze": {
        "name": "Antifreeze"
      },
      "child_lock": {
        "name": "Child Lock"
      },
      "window_check": {
        "name": "Window Check"
      },
      "water_scale_proof": {
        "name": "Anti-scale"
      },
      "carbon_dioxide_alarm_switch": {
        "name": "Alarm enabled"
      },
      "carbon_dioxide_severely_exceed_alarm": {
        "name": "Severely exceed alarm"
      },
      "low_battery_alarm": {
        "name": "Low battery alarm"
      },
      "manual_control": {
        "name": "Manual control"
      },
      "program": {
        "name": "Program"
      },
      "program_repeat_forever": {
        "name": "Repeat forever"
      },      
      "reverse_positions": {
        "name": "Reverse positions"
      },
      "switch": {
        "name": "[%key:component::switch::entity_component::_::name%]"
      },
      "lock_motor_state": {
          "name": "Motor State"
      },            
      "water_valve": {
          "name": "Irrigation valve"
      }    
    },
    "text": {
      "program": {
        "name": "Program: position[/time];..."
      }
    }
  },
  "options": {
    "error": {
      "device_not_registered": "Device is not registered in Tuya cloud",
      "invalid_auth": "[%key:common::config_flow::error::invalid_auth%]",
      "login_error": "Login error ({code}): {msg}"
    },
    "step": {
      "login": {
        "data": {
          "access_id": "Tuya IoT Access ID",
          "access_secret": "Tuya IoT Access Secret",
          "country_code": "Country",
          "password": "[%key:common::config_flow::data::password%]",
          "username": "Account"
        },
<<<<<<< HEAD
        "step": {
            "login": {
                "data": {
                    "access_id": "Tuya IoT Access ID",
                    "access_secret": "Tuya IoT Access Secret",
                    "country_code": "Country",
                    "password": "Password",
                    "username": "Account"
                },
                "description": "Refer to documentation of Tuya integration to retrieve the cloud credentials https://www.home-assistant.io/integrations/tuya/\n\nEnter your Tuya credentials."
            }
        }
=======
        "description": "Refer to documentation of Tuya integration to retrive the cloud credentials https://www.home-assistant.io/integrations/tuya/\n\nEnter your Tuya credentials."
      }
>>>>>>> 4c67d8eb
    }
  }
}<|MERGE_RESOLUTION|>--- conflicted
+++ resolved
@@ -1,30 +1,13 @@
 {
-  "config": {
-    "abort": {
-      "no_unconfigured_devices": "No unconfigured devices found."
-    },
-    "error": {
-      "device_not_registered": "Device is not registered in Tuya cloud",
-      "invalid_auth": "[%key:common::config_flow::error::invalid_auth%]",
-      "login_error": "Login error ({code}): {msg}"
-    },
-    "flow_title": "{name}",
-    "step": {
-      "device": {
-        "data": {
-          "address": "Tuya BLE device"
-        },
-        "description": "Select Tuya BLE device to setup. Device must be registered in the cloud using the mobile application. It's better to unbind the device from Tuya Bluetooth gateway, if any."
-      },
-      "login": {
-        "data": {
-          "access_id": "Tuya IoT Access ID",
-          "access_secret": "Tuya IoT Access Secret",
-          "country_code": "Country",
-          "password": "[%key:common::config_flow::data::password%]",
-          "username": "Account"
-        },
-<<<<<<< HEAD
+    "config": {
+        "abort": {
+            "no_unconfigured_devices": "No unconfigured devices found."
+        },
+        "error": {
+            "device_not_registered": "Device is not registered in Tuya cloud",
+            "invalid_auth": "[%key:common::config_flow::error::invalid_auth%]",
+            "login_error": "Login error ({code}): {msg}"
+        },
         "flow_title": "{name}",
         "step": {
             "device": {
@@ -43,9 +26,269 @@
                 },
                 "description": "Tuya BLE requires obtaining encryption key from Tuya cloud. Almost all devices only need to access the cloud once during setup.\n\nRefer to documentation of Tuya integration to retrieve the cloud credentials https://www.home-assistant.io/integrations/tuya/\n\nEnter your Tuya credentials."
             }
-=======
-        "description": "Tuya BLE requires obtaining encryption key from Tuya cloud. Almost all devices only need to access the cloud once during setup.\n\nRefer to documentation of Tuya integration to retrive the cloud credentials https://www.home-assistant.io/integrations/tuya/\n\nEnter your Tuya credentials."
-      }
+        }
+    },
+    "entity": {
+        "binary_sensor": {
+            "low_battery": {
+                "name": "Battery"
+            }
+        },
+        "button": {
+            "push": {
+                "name": "Push"
+            },
+            "ble_unlock_check": {
+              "name": "Unlock"
+            }
+        },
+        "number": {
+            "brightness": {
+                "name": "Brightness"
+            },
+            "carbon_dioxide_alarm_level": {
+                "name": "Alarm level"
+            },
+            "countdown_duration": {
+                "name": "Irrigation duration"
+            },
+            "countdown_duration_z1": {
+                "name": "Irrigation duration - Zone 1"
+            },
+            "countdown_duration_z2": {
+                "name": "Irrigation duration - Zone 2"
+            },
+            "countdown": {
+                "name": "Irrigation duration"
+            },
+            "down_position": {
+                "name": "Down position"
+            },
+            "hold_time": {
+                "name": "Hold time"
+            },
+            "program_idle_position": {
+                "name": "Idle position"
+            },
+            "program_repeats_count": {
+                "name": "Repeats count"
+            },
+            "recommended_water_intake": {
+                "name": "Recommended water intake"
+            },
+            "reporting_period": {
+                "name": "Reporting period"
+            },
+            "up_position": {
+                "name": "Up position"
+            },
+            "ble_unlock_check": {
+              "name": "Unlock"
+            }
+        },
+        "select": {
+            "beep_volume": {
+                "name": "Lock Volume"
+            },
+            "language": {
+                "name": "Lock Language"
+            },
+            "fingerbot_mode": {
+                "name": "Mode",
+                "state": {
+                    "program": "Program",
+                    "push": "Push",
+                    "switch": "Switch"
+                }
+            },
+            "weather_delay": {
+                "name": "Weather delay"
+            },
+            "smart_weather": {
+                "name": "Smart weather"
+            },
+            "reminder_mode": {
+                "name": "Reminder mode",
+                "state": {
+                    "interval_reminder": "Interval",
+                    "schedule_reminder": "Schedule"
+                }
+            },
+            "temperature_unit": {
+                "name": "Temperature unit"
+            }
+        },
+        "sensor": {
+            "alarm_lock": {
+                "name": "Alarm"
+            },
+            "battery": {
+                "name": "Battery"
+            },
+            "battery_charging": {
+                "name": "Battery charging",
+                "state": {
+                    "charged": "Charged",
+                    "charging": "Charging",
+                    "not_charging": "Not charging"
+                }
+            },
+            "battery_state": {
+                "name": "Battery state",
+                "state": {
+                    "high": "High",
+                    "low": "Low",
+                    "normal": "Normal"
+                }
+            },
+            "carbon_dioxide": {
+                "name": "Carbon dioxide"
+            },
+            "carbon_dioxide_alarm": {
+                "name": "Carbon dioxide level",
+                "state": {
+                    "alarm": "Alarm",
+                    "normal": "Normal"
+                }
+            },
+            "humidity": {
+                "name": "Humidity"
+            },
+            "low_battery": {
+                "name": "Low Battery"
+            },
+            "moisture": {
+                "name": "Moisture"
+            },
+            "work_state": {
+                "name": "Work state"
+            },
+            "residual_electricity": {
+                "name": "Battery"
+            },
+            "signal_strength": {
+                "name": "Signal strength"
+            },
+            "temperature": {
+                "name": "Temperature"
+            },
+            "time_left": {
+                "name": "Remaining irrigation time"
+            },
+            "use_time_z1": {
+                "name": "Last irrigation time - Zone 1"
+            },
+            "use_time_z2": {
+                "name": "Last irrigation time - Zone 2"
+            },
+            "use_time": {
+                "name": "Accumulated use time"
+            },
+            "use_time_one": {
+                "name": "Last irrigation time"
+            },
+            "water_intake": {
+                "name": "Water intake"
+            },
+            "wrong_finger": {
+                "name": "Wrong Fingerprint"
+            },
+            "wrong_password": {
+                "name": "Wrong Password"
+            },
+            "unlock_fingerprint": {
+                "name": "Last used Fingerprint"
+            },
+            "unlock_card": {
+                "name": "Last used Card"
+            },
+            "unlock_password": {
+                "name": "Last used Password"
+            }
+        },
+        "switch": {
+            "antifreeze": {
+                "name": "Antifreeze"
+            },
+            "carbon_dioxide_alarm_switch": {
+                "name": "Alarm enabled"
+            },
+            "carbon_dioxide_severely_exceed_alarm": {
+                "name": "Severely exceed alarm"
+            },
+            "child_lock": {
+                "name": "Child Lock"
+            },
+            "lock_motor_state": {
+                "name": "Motor State"
+            },
+            "low_battery_alarm": {
+                "name": "Low battery alarm"
+            },
+            "manual_control": {
+                "name": "Manual control"
+            },
+            "program": {
+                "name": "Program"
+            },
+            "program_repeat_forever": {
+                "name": "Repeat forever"
+            },
+            "programming_mode": {
+                "name": "Programming Mode"
+            },
+            "programming_switch": {
+                "name": "Programming Switch"
+            },
+            "reverse_positions": {
+                "name": "Reverse positions"
+            },
+            "switch": {
+                "name": "Switch"
+            },
+            "water_scale_proof": {
+                "name": "Anti-scale"
+            },
+            "water_valve": {
+                "name": "Irrigation valve"
+            },
+            "water_valve_z1": {
+                "name": "Irrigation valve - Zone 1"
+            },
+            "water_valve_z2": {
+                "name": "Irrigation valve - Zone 2"
+            },
+            "weather_switch": {
+                "name": "Weather switch"
+            },
+            "window_check": {
+                "name": "Window Check"
+            }
+        },
+        "text": {
+            "program": {
+                "name": "Program: position[/time];..."
+            }
+        }
+    },
+    "flow_title": "{name}",
+    "step": {
+      "device": {
+        "data": {
+          "address": "Tuya BLE device"
+        },
+        "step": {
+            "login": {
+                "data": {
+                    "access_id": "Tuya IoT Access ID",
+                    "access_secret": "Tuya IoT Access Secret",
+                    "country_code": "Country",
+                    "password": "[%key:common::config_flow::data::password%]",
+                    "username": "Account"
+                },
+                "description": "Refer to documentation of Tuya integration to retrieve the cloud credentials https://www.home-assistant.io/integrations/tuya/\n\nEnter your Tuya credentials."
+            }
+        }
     }
   },
   "entity": {
@@ -96,7 +339,6 @@
           "program": "Program",
           "push": "Push",
           "switch": "[%key:component::switch::entity_component::_::name%]"
->>>>>>> 4c67d8eb
         }
       },
       "temperature_unit": {
@@ -113,249 +355,6 @@
           "name": "Lock Volume"
       }
     },
-<<<<<<< HEAD
-    "entity": {
-        "binary_sensor": {
-            "low_battery": {
-                "name": "Battery"
-            }
-        },
-        "button": {
-            "push": {
-                "name": "Push"
-            },
-            "ble_unlock_check": {
-              "name": "Unlock"
-            }
-        },
-        "number": {
-            "brightness": {
-                "name": "Brightness"
-            },
-            "carbon_dioxide_alarm_level": {
-                "name": "Alarm level"
-            },
-            "countdown_duration": {
-                "name": "Irrigation duration"
-            },
-            "countdown_duration_z1": {
-                "name": "Irrigation duration - Zone 1"
-            },
-            "countdown_duration_z2": {
-                "name": "Irrigation duration - Zone 2"
-            },
-            "countdown": {
-                "name": "Irrigation duration"
-            },
-            "down_position": {
-                "name": "Down position"
-            },
-            "hold_time": {
-                "name": "Hold time"
-            },
-            "program_idle_position": {
-                "name": "Idle position"
-            },
-            "program_repeats_count": {
-                "name": "Repeats count"
-            },
-            "recommended_water_intake": {
-                "name": "Recommended water intake"
-            },
-            "reporting_period": {
-                "name": "Reporting period"
-            },
-            "up_position": {
-                "name": "Up position"
-            },
-            "ble_unlock_check": {
-              "name": "Unlock"
-            }
-        },
-        "select": {
-            "beep_volume": {
-                "name": "Lock Volume"
-            },
-            "language": {
-                "name": "Lock Language"
-            },
-            "fingerbot_mode": {
-                "name": "Mode",
-                "state": {
-                    "program": "Program",
-                    "push": "Push",
-                    "switch": "Switch"
-                }
-            },
-            "weather_delay": {
-                "name": "Weather delay"
-            },
-            "smart_weather": {
-                "name": "Smart weather"
-            },
-            "reminder_mode": {
-                "name": "Reminder mode",
-                "state": {
-                    "interval_reminder": "Interval",
-                    "schedule_reminder": "Schedule"
-                }
-            },
-            "temperature_unit": {
-                "name": "Temperature unit"
-            }
-        },
-        "sensor": {
-            "alarm_lock": {
-                "name": "Alarm"
-            },
-            "battery": {
-                "name": "Battery"
-            },
-            "battery_charging": {
-                "name": "Battery charging",
-                "state": {
-                    "charged": "Charged",
-                    "charging": "Charging",
-                    "not_charging": "Not charging"
-                }
-            },
-            "battery_state": {
-                "name": "Battery state",
-                "state": {
-                    "high": "High",
-                    "low": "Low",
-                    "normal": "Normal"
-                }
-            },
-            "carbon_dioxide": {
-                "name": "Carbon dioxide"
-            },
-            "carbon_dioxide_alarm": {
-                "name": "Carbon dioxide level",
-                "state": {
-                    "alarm": "Alarm",
-                    "normal": "Normal"
-                }
-            },
-            "humidity": {
-                "name": "Humidity"
-            },
-            "low_battery": {
-                "name": "Low Battery"
-            },
-            "moisture": {
-                "name": "Moisture"
-            },
-            "work_state": {
-                "name": "Work state"
-            },
-            "residual_electricity": {
-                "name": "Battery"
-            },
-            "signal_strength": {
-                "name": "Signal strength"
-            },
-            "temperature": {
-                "name": "Temperature"
-            },
-            "time_left": {
-                "name": "Remaining irrigation time"
-            },
-            "use_time_z1": {
-                "name": "Last irrigation time - Zone 1"
-            },
-            "use_time_z2": {
-                "name": "Last irrigation time - Zone 2"
-            },
-            "use_time": {
-                "name": "Accumulated use time"
-            },
-            "use_time_one": {
-                "name": "Last irrigation time"
-            },
-            "water_intake": {
-                "name": "Water intake"
-            },
-            "wrong_finger": {
-                "name": "Wrong Fingerprint"
-            },
-            "wrong_password": {
-                "name": "Wrong Password"
-            },
-            "unlock_fingerprint": {
-                "name": "Last used Fingerprint"
-            },
-            "unlock_card": {
-                "name": "Last used Card"
-            },
-            "unlock_password": {
-                "name": "Last used Password"
-            }
-        },
-        "switch": {
-            "antifreeze": {
-                "name": "Antifreeze"
-            },
-            "carbon_dioxide_alarm_switch": {
-                "name": "Alarm enabled"
-            },
-            "carbon_dioxide_severely_exceed_alarm": {
-                "name": "Severely exceed alarm"
-            },
-            "child_lock": {
-                "name": "Child Lock"
-            },
-            "lock_motor_state": {
-                "name": "Motor State"
-            },
-            "low_battery_alarm": {
-                "name": "Low battery alarm"
-            },
-            "manual_control": {
-                "name": "Manual control"
-            },
-            "program": {
-                "name": "Program"
-            },
-            "program_repeat_forever": {
-                "name": "Repeat forever"
-            },
-            "programming_mode": {
-                "name": "Programming Mode"
-            },
-            "programming_switch": {
-                "name": "Programming Switch"
-            },
-            "reverse_positions": {
-                "name": "Reverse positions"
-            },
-            "switch": {
-                "name": "Switch"
-            },
-            "water_scale_proof": {
-                "name": "Anti-scale"
-            },
-            "water_valve": {
-                "name": "Irrigation valve"
-            },
-            "water_valve_z1": {
-                "name": "Irrigation valve - Zone 1"
-            },
-            "water_valve_z2": {
-                "name": "Irrigation valve - Zone 2"
-            },
-            "weather_switch": {
-                "name": "Weather switch"
-            },
-            "window_check": {
-                "name": "Window Check"
-            }
-        },
-        "text": {
-            "program": {
-                "name": "Program: position[/time];..."
-            }
-=======
     "binary_sensor": {
       "low_battery": {
         "name": "[%key:component::sensor::entity_component::battery::name%]"
@@ -392,7 +391,6 @@
         "state": {
           "alarm": "Alarm",
           "normal": "Normal"
->>>>>>> 4c67d8eb
         }
       },
       "humidity": {
@@ -500,23 +498,8 @@
           "password": "[%key:common::config_flow::data::password%]",
           "username": "Account"
         },
-<<<<<<< HEAD
-        "step": {
-            "login": {
-                "data": {
-                    "access_id": "Tuya IoT Access ID",
-                    "access_secret": "Tuya IoT Access Secret",
-                    "country_code": "Country",
-                    "password": "Password",
-                    "username": "Account"
-                },
-                "description": "Refer to documentation of Tuya integration to retrieve the cloud credentials https://www.home-assistant.io/integrations/tuya/\n\nEnter your Tuya credentials."
-            }
-        }
-=======
         "description": "Refer to documentation of Tuya integration to retrive the cloud credentials https://www.home-assistant.io/integrations/tuya/\n\nEnter your Tuya credentials."
       }
->>>>>>> 4c67d8eb
     }
   }
 }